// Copyright 2019-2023 ETH Zurich and the DaCe authors. All rights reserved.

import {
    DagreSDFG,
    JsonSDFG,
    JsonSDFGBlock,
    JsonSDFGEdge,
    JsonSDFGNode,
    JsonSDFGState,
    Point2D,
    SimpleRect
} from '../index';
import { SDFV } from '../sdfv';
import {
    sdfg_consume_elem_to_string,
    sdfg_property_to_string,
    sdfg_range_elem_to_string,
} from '../utils/sdfg/display';
import { check_and_redirect_edge } from '../utils/sdfg/sdfg_utils';
import { SDFVSettings } from '../utils/sdfv_settings';
import { SDFGRenderer } from './renderer';

export enum SDFGElementType {
    Edge = 'Edge',
    MultiConnectorEdge = 'MultiConnectorEdge',
    SDFGState = 'SDFGState',
    AccessNode = 'AccessNode',
    Tasklet = 'Tasklet',
    LibraryNode = 'LibraryNode',
    NestedSDFG = 'NestedSDFG',
    ExternalNestedSDFG = 'ExternalNestedSDFG',
    MapEntry = 'MapEntry',
    MapExit = 'MapExit',
    ConsumeEntry = 'ConsumeEntry',
    ConsumeExit = 'ConsumeExit',
    PipelineEntry = 'PipelineEntry',
    PipelineExit = 'PipelineExit',
    Reduce = 'Reduce',
    BasicBlock = 'BasicBlock',
    ControlFlowBlock = 'ControlFlowBlock',
    ScopeBlock = 'ScopeBlock',
    LoopScopeBlock = 'LoopScopeBlock',
}

export class SDFGElement {

    public in_connectors: Connector[] = [];
    public out_connectors: Connector[] = [];

    // Indicate special drawing conditions based on interactions.
    public selected: boolean = false;
    public highlighted: boolean = false;
    public hovered: boolean = false;

    public x: number = 0;
    public y: number = 0;
    public width: number = 0;
    public height: number = 0;

    // Parent ID is the state ID, if relevant
    public constructor(
        public data: any,
        public id: number,
        public sdfg: JsonSDFG,
        public parent_id: number | null = null,
        public parentElem?: SDFGElement,
    ) {
        this.set_layout();
    }

    public set_layout(): void {
        // dagre does not work well with properties, only fields
        this.width = this.data.layout.width;
        this.height = this.data.layout.height;
    }

    public draw(
        _renderer: SDFGRenderer, _ctx: CanvasRenderingContext2D,
        _mousepos?: Point2D
    ): void {
        return;
    }

    public simple_draw(
        _renderer: SDFGRenderer, _ctx: CanvasRenderingContext2D,
        _mousepos?: Point2D
    ): void {
        return;
    }

    public shade(
        _renderer: SDFGRenderer, _ctx: CanvasRenderingContext2D, _color: string,
        _alpha: number = 0.4
    ): void {
        return;
    }

    public debug_draw(
        renderer: SDFGRenderer, ctx: CanvasRenderingContext2D
    ): void {
        if (renderer.debug_draw) {
            // Print the center and bounding box in debug mode.
            ctx.beginPath();
            ctx.arc(this.x, this.y, 1, 0, 2 * Math.PI, false);
            ctx.fillStyle = 'red';
            ctx.fill();
            ctx.strokeStyle = 'red';
            ctx.stroke();
            ctx.strokeRect(
                this.x - (this.width / 2.0), this.y - (this.height / 2.0),
                this.width, this.height
            );
        }
    }

    public attributes(): any {
        return this.data.attributes;
    }

    public type(): string {
        return this.data.type;
    }

    public label(): string {
        return this.data.label;
    }

    // Produces HTML for a hover-tooltip
    public tooltip(container: HTMLElement): void {
        container.className = 'sdfvtooltip';
    }

    public topleft(): Point2D {
        return { x: this.x - this.width / 2, y: this.y - this.height / 2 };
    }

    public strokeStyle(renderer: SDFGRenderer | undefined = undefined): string {
        if (!renderer)
            return 'black';

        if (this.selected) {
            if (this.hovered)
                return this.getCssProperty(
                    renderer, '--color-selected-hovered'
                );
            else if (this.highlighted)
                return this.getCssProperty(
                    renderer, '--color-selected-highlighted'
                );
            else
                return this.getCssProperty(renderer, '--color-selected');
        } else {
            if (this.hovered)
                return this.getCssProperty(renderer, '--color-hovered');
            else if (this.highlighted)
                return this.getCssProperty(renderer, '--color-highlighted');
        }
        return this.getCssProperty(renderer, '--color-default');
    }

    // General bounding-box intersection function. Returns true iff point or
    // rectangle intersect element.
    public intersect(
        x: number, y: number, w: number = 0, h: number = 0
    ): boolean {
        if (w == 0 || h == 0) {  // Point-element intersection
            return (x >= this.x - this.width / 2.0) &&
                (x <= this.x + this.width / 2.0) &&
                (y >= this.y - this.height / 2.0) &&
                (y <= this.y + this.height / 2.0);
        } else {                 // Box-element intersection
            return (x <= this.x + this.width / 2.0) &&
                (x + w >= this.x - this.width / 2.0) &&
                (y <= this.y + this.height / 2.0) &&
                (y + h >= this.y - this.height / 2.0);
        }
    }

    public contained_in(
        x: number, y: number, w: number = 0, h: number = 0
    ): boolean {
        if (w === 0 || h === 0)
            return false;

        const box_start_x = x;
        const box_end_x = x + w;
        const box_start_y = y;
        const box_end_y = y + h;

        const el_start_x = this.x - (this.width / 2.0);
        const el_end_x = this.x + (this.width / 2.0);
        const el_start_y = this.y - (this.height / 2.0);
        const el_end_y = this.y + (this.height / 2.0);

        return box_start_x <= el_start_x &&
            box_end_x >= el_end_x &&
            box_start_y <= el_start_y &&
            box_end_y >= el_end_y;
    }

    public getCssProperty(
        renderer: SDFGRenderer, propertyName: string
    ): string {
        return renderer.getCssProperty(propertyName);
    }
}

// SDFG as an element (to support properties)
export class SDFG extends SDFGElement {

    public constructor(sdfg: JsonSDFG) {
        super(sdfg, -1, sdfg);
    }

    public set_layout(): void {
        return;
    }

    public label(): string {
        return this.data.attributes.name;
    }

}

export class SDFGShell extends SDFG {
}

export class ControlFlowBlock extends SDFGElement {
}

export class BasicBlock extends SDFGElement {
}

export class ScopeBlock extends ControlFlowBlock {
}

export class State extends BasicBlock {

    public draw(
        renderer: SDFGRenderer, ctx: CanvasRenderingContext2D,
        _mousepos?: Point2D
    ): void {
        const topleft = this.topleft();
        const visible_rect = renderer.get_visible_rect();
        let clamped;
        if (visible_rect)
            clamped = {
                x: Math.max(topleft.x, visible_rect.x),
                y: Math.max(topleft.y, visible_rect.y),
                x2: Math.min(
                    topleft.x + this.width, visible_rect.x + visible_rect.w
                ),
                y2: Math.min(
                    topleft.y + this.height, visible_rect.y + visible_rect.h
                ),
                w: 0,
                h: 0,
            };
        else
            clamped = {
                x: topleft.x,
                y: topleft.y,
                x2: topleft.x + this.width,
                y2: topleft.y + this.height,
                w: 0,
                h: 0,
            };
        clamped.w = clamped.x2 - clamped.x;
        clamped.h = clamped.y2 - clamped.y;
        if (!(ctx as any).lod)
            clamped = {
                x: topleft.x, y: topleft.y, x2: 0, y2: 0,
                w: this.width, h: this.height
            };

        ctx.fillStyle = this.getCssProperty(
            renderer, '--state-background-color'
        );
        ctx.fillRect(clamped.x, clamped.y, clamped.w, clamped.h);
        ctx.fillStyle = this.getCssProperty(
            renderer, '--state-foreground-color'
        );

        if (visible_rect && visible_rect.x <= topleft.x &&
            visible_rect.y <= topleft.y + SDFV.LINEHEIGHT &&
            SDFVSettings.showStateNames)
            ctx.fillText(this.label(), topleft.x, topleft.y + SDFV.LINEHEIGHT);

        // If this state is selected or hovered
        if ((this.selected || this.highlighted || this.hovered) &&
            (clamped.x === topleft.x ||
                clamped.y === topleft.y ||
                clamped.x2 === topleft.x + this.width ||
                clamped.y2 === topleft.y + this.height)) {
            ctx.strokeStyle = this.strokeStyle(renderer);
            ctx.strokeRect(clamped.x, clamped.y, clamped.w, clamped.h);
        }

        // If collapsed, draw a "+" sign in the middle
        if (this.attributes().is_collapsed) {
            ctx.beginPath();
            ctx.moveTo(this.x, this.y - SDFV.LINEHEIGHT);
            ctx.lineTo(this.x, this.y + SDFV.LINEHEIGHT);
            ctx.stroke();
            ctx.beginPath();
            ctx.moveTo(this.x - SDFV.LINEHEIGHT, this.y);
            ctx.lineTo(this.x + SDFV.LINEHEIGHT, this.y);
            ctx.stroke();
        }

        ctx.strokeStyle = 'black';
    }

    public simple_draw(
        renderer: SDFGRenderer, ctx: CanvasRenderingContext2D,
        mousepos?: Point2D
    ): void {
        // Fast drawing function for small states
        const topleft = this.topleft();

        ctx.fillStyle = this.getCssProperty(
            renderer, '--state-background-color'
        );
        ctx.fillRect(topleft.x, topleft.y, this.width, this.height);
        ctx.fillStyle = this.getCssProperty(renderer, '--state-text-color');

        if (mousepos && this.intersect(mousepos.x, mousepos.y))
            renderer.set_tooltip((c) => this.tooltip(c));

        // Draw state name in center without contents (does not look good)
        /*
        let FONTSIZE = Math.min(
            renderer.canvas_manager.points_per_pixel() * 16, 100
        );
        let label = this.label();

        let oldfont = ctx.font;
        ctx.font = FONTSIZE + "px Arial";

        let textmetrics = ctx.measureText(label);
        ctx.fillText(
            label, this.x - textmetrics.width / 2.0,
            this.y - this.height / 6.0 + FONTSIZE / 2.0
        );

        ctx.font = oldfont;
        */
    }

    public shade(
        _renderer: SDFGRenderer, ctx: CanvasRenderingContext2D, color: string,
        alpha: number = 0.4
    ): void {
        // Save the current style properties.
        const orig_fill_style = ctx.fillStyle;
        const orig_alpha = ctx.globalAlpha;

        ctx.globalAlpha = alpha;
        ctx.fillStyle = color;

        const topleft = this.topleft();
        ctx.fillRect(topleft.x, topleft.y, this.width, this.height);

        // Restore the previous style properties.
        ctx.fillStyle = orig_fill_style;
        ctx.globalAlpha = orig_alpha;
    }

    public tooltip(container: HTMLElement): void {
        container.innerText = 'State: ' + this.label();
    }

    public attributes(): any {
        return this.data.state.attributes;
    }

    public label(): string {
        return this.data.state.label;
    }

    public type(): string {
        return this.data.state.type;
    }

}

export class LoopScopeBlock extends ScopeBlock {

    public static readonly META_LABEL_MARGIN: number = 5;

    public static get CONDITION_SPACING(): number {
        return 3 * SDFV.LINEHEIGHT;
    }

    public static get INIT_SPACING(): number {
        return 3 * SDFV.LINEHEIGHT;
    }

    public static get UPDATE_SPACING(): number {
        return 3 * SDFV.LINEHEIGHT;
    }

    public static get LOOP_STATEMENT_FONT(): string {
        return (SDFV.DEFAULT_CANVAS_FONTSIZE * 1.5).toString() +
            'px sans-serif';
    }

    public draw(
        renderer: SDFGRenderer, ctx: CanvasRenderingContext2D,
        _mousepos?: Point2D
    ): void {
        const topleft = this.topleft();
        const visibleRect = renderer.get_visible_rect();

        let clamped;
        if (visibleRect)
            clamped = {
                x: Math.max(topleft.x, visibleRect.x),
                y: Math.max(topleft.y, visibleRect.y),
                x2: Math.min(
                    topleft.x + this.width, visibleRect.x + visibleRect.w
                ),
                y2: Math.min(
                    topleft.y + this.height, visibleRect.y + visibleRect.h
                ),
                w: 0,
                h: 0,
            };
        else
            clamped = {
                x: topleft.x,
                y: topleft.y,
                x2: topleft.x + this.width,
                y2: topleft.y + this.height,
                w: 0,
                h: 0,
            };
        clamped.w = clamped.x2 - clamped.x;
        clamped.h = clamped.y2 - clamped.y;
        if (!(ctx as any).lod)
            clamped = {
                x: topleft.x, y: topleft.y, x2: 0, y2: 0,
                w: this.width, h: this.height
            };

        // Draw the loop background below everything and stroke the border.
        ctx.fillStyle = this.getCssProperty(
            renderer, '--loop-background-color'
        );
        ctx.strokeStyle = this.getCssProperty(
            renderer, '--loop-foreground-color'
        );
        ctx.fillRect(clamped.x, clamped.y, clamped.w, clamped.h);
        ctx.strokeRect(clamped.x, clamped.y, clamped.w, clamped.h);
        ctx.fillStyle = this.getCssProperty(
            renderer, '--loop-foreground-color'
        );

        const oldFont = ctx.font;
        let topSpacing = LoopScopeBlock.META_LABEL_MARGIN;
        let remainingHeight = this.height;

        // Draw the init statement if there is one.
        if (this.attributes().init_statement) {
            topSpacing += LoopScopeBlock.INIT_SPACING;
            const initBottomLineY = topleft.y + LoopScopeBlock.INIT_SPACING;
            ctx.beginPath();
            ctx.moveTo(topleft.x, initBottomLineY);
            ctx.lineTo(topleft.x + this.width, initBottomLineY);
            ctx.stroke();

            ctx.font = LoopScopeBlock.LOOP_STATEMENT_FONT;
            const initStatement = this.attributes().init_statement.string_data;
            const initTextY = (
                (topleft.y + (LoopScopeBlock.INIT_SPACING / 2)) +
                (SDFV.LINEHEIGHT / 2)
            );
            const initTextMetrics = ctx.measureText(initStatement);
            const initTextX = this.x - (initTextMetrics.width / 2);
            ctx.fillText(initStatement, initTextX, initTextY);

            ctx.font = oldFont;
            ctx.fillText(
                'init', topleft.x + LoopScopeBlock.META_LABEL_MARGIN, initTextY
            );
        }

        // Draw the condition (either on top if the loop is a regularly
        // structured loop, or on the bottom if the loop is an inverted
        // (do-while-style) loop). If the condition is drawn on top, make sure
        // the init statement spacing is respected if there is one.
        let condTopY = topleft.y;
        let condLineY = condTopY + LoopScopeBlock.CONDITION_SPACING;
        if (this.attributes().inverted) {
            condTopY = topleft.y +
                (this.height - LoopScopeBlock.CONDITION_SPACING);
            condLineY = condTopY - LoopScopeBlock.CONDITION_SPACING;
        } else if (this.attributes().init_statement) {
            condTopY += LoopScopeBlock.INIT_SPACING;
            condLineY = condTopY + LoopScopeBlock.CONDITION_SPACING;
        }
        topSpacing += LoopScopeBlock.CONDITION_SPACING;
        ctx.beginPath();
        ctx.moveTo(topleft.x, condLineY);
        ctx.lineTo(topleft.x + this.width, condLineY);
        ctx.stroke();
        ctx.font = LoopScopeBlock.LOOP_STATEMENT_FONT;
        const condStatement = this.attributes().scope_condition.string_data;
        const condTextY = (
            (condTopY + (LoopScopeBlock.CONDITION_SPACING / 2)) +
            (SDFV.LINEHEIGHT / 2)
        );
        const condTextMetrics = ctx.measureText(condStatement);
        const condTextX = this.x - (condTextMetrics.width / 2);
        ctx.fillText(condStatement, condTextX, condTextY);
        ctx.font = oldFont;
        ctx.fillText(
            'while', topleft.x + LoopScopeBlock.META_LABEL_MARGIN, condTextY
        );

        // Draw the update statement if there is one.
        if (this.attributes().update_statement) {
            remainingHeight -= LoopScopeBlock.UPDATE_SPACING;
            const updateTopY = topleft.y + (
                this.height - LoopScopeBlock.UPDATE_SPACING
            );
            ctx.beginPath();
            ctx.moveTo(topleft.x, updateTopY);
            ctx.lineTo(topleft.x + this.width, updateTopY);
            ctx.stroke();

            ctx.font = LoopScopeBlock.LOOP_STATEMENT_FONT;
            const updateStatement =
                this.attributes().update_statement.string_data;
            const updateTextY = (
                (updateTopY + (LoopScopeBlock.UPDATE_SPACING / 2)) +
                (SDFV.LINEHEIGHT / 2)
            );
            const updateTextMetrics = ctx.measureText(updateStatement);
            const updateTextX = this.x - (updateTextMetrics.width / 2);
            ctx.fillText(updateStatement, updateTextX, updateTextY);
            ctx.font = oldFont;
            ctx.fillText(
                'update', topleft.x + LoopScopeBlock.META_LABEL_MARGIN,
                updateTextY
            );
        }
        remainingHeight -= topSpacing;

        ctx.font = oldFont;

        if (visibleRect && visibleRect.x <= topleft.x &&
            visibleRect.y <= topleft.y + SDFV.LINEHEIGHT &&
            SDFVSettings.showStateNames)
            ctx.fillText(
                this.label(), topleft.x + LoopScopeBlock.META_LABEL_MARGIN,
                topleft.y + topSpacing + SDFV.LINEHEIGHT
            );

        // If this state is selected or hovered
        if ((this.selected || this.highlighted || this.hovered) &&
            (clamped.x === topleft.x ||
                clamped.y === topleft.y ||
                clamped.x2 === topleft.x + this.width ||
                clamped.y2 === topleft.y + this.height)) {
            ctx.strokeStyle = this.strokeStyle(renderer);
            ctx.strokeRect(clamped.x, clamped.y, clamped.w, clamped.h);
        }

        // If collapsed, draw a "+" sign in the middle
        if (this.attributes().is_collapsed) {
            const plusCenterY = topleft.y + (remainingHeight / 2) + topSpacing;
            ctx.beginPath();
            ctx.moveTo(this.x, plusCenterY - SDFV.LINEHEIGHT);
            ctx.lineTo(this.x, plusCenterY + SDFV.LINEHEIGHT);
            ctx.stroke();
            ctx.beginPath();
            ctx.moveTo(this.x - SDFV.LINEHEIGHT, plusCenterY);
            ctx.lineTo(this.x + SDFV.LINEHEIGHT, plusCenterY);
            ctx.stroke();
        }

        ctx.strokeStyle = 'black';
    }

    public simple_draw(
        renderer: SDFGRenderer, ctx: CanvasRenderingContext2D,
        mousepos?: Point2D
    ): void {
        // Fast drawing function for small states
        const topleft = this.topleft();

        ctx.fillStyle = this.getCssProperty(
            renderer, '--loop-background-simple-color'
        );
        ctx.fillRect(topleft.x, topleft.y, this.width, this.height);
        ctx.fillStyle = this.getCssProperty(renderer, '--loop-foreground-color');

        if (mousepos && this.intersect(mousepos.x, mousepos.y))
            renderer.set_tooltip((c) => this.tooltip(c));
    }

    public shade(
        _renderer: SDFGRenderer, ctx: CanvasRenderingContext2D, color: string,
        alpha: number = 0.4
    ): void {
        // Save the current style properties.
        const orig_fill_style = ctx.fillStyle;
        const orig_alpha = ctx.globalAlpha;

        ctx.globalAlpha = alpha;
        ctx.fillStyle = color;

        const topleft = this.topleft();
        ctx.fillRect(topleft.x, topleft.y, this.width, this.height);

        // Restore the previous style properties.
        ctx.fillStyle = orig_fill_style;
        ctx.globalAlpha = orig_alpha;
    }

    public tooltip(container: HTMLElement): void {
        container.innerText = 'Loop: ' + this.label();
    }

    public attributes(): any {
        return this.data.block.attributes;
    }

    public label(): string {
        return this.data.block.label;
    }

    public type(): string {
        return this.data.block.type;
    }

}

export class SDFGNode extends SDFGElement {

    public draw(
        renderer: SDFGRenderer, ctx: CanvasRenderingContext2D,
        _mousepos?: Point2D,
        fgstyle: string = '--node-foreground-color',
        bgstyle: string = '--node-background-color'
    ): void {
        const topleft = this.topleft();
        const visible_rect = renderer.get_visible_rect();
        let clamped;
        if (visible_rect)
            clamped = {
                x: Math.max(topleft.x, visible_rect.x),
                y: Math.max(topleft.y, visible_rect.y),
                x2: Math.min(
                    topleft.x + this.width, visible_rect.x + visible_rect.w
                ),
                y2: Math.min(
                    topleft.y + this.height, visible_rect.y + visible_rect.h
                ),
                w: 0,
                h: 0,
            };
        else
            clamped = {
                x: topleft.x,
                y: topleft.y,
                x2: topleft.x + this.width,
                y2: topleft.y + this.height,
                w: 0,
                h: 0,
            };
        clamped.w = clamped.x2 - clamped.x;
        clamped.h = clamped.y2 - clamped.y;
        if (!(ctx as any).lod)
            clamped = {
                x: topleft.x, y: topleft.y, x2: 0, y2: 0,
                w: this.width, h: this.height
            };

        ctx.fillStyle = this.getCssProperty(renderer, bgstyle);
        ctx.fillRect(clamped.x, clamped.y, clamped.w, clamped.h);
        if (clamped.x === topleft.x &&
            clamped.y === topleft.y &&
            clamped.x2 === topleft.x + this.width &&
            clamped.y2 === topleft.y + this.height) {
            ctx.strokeStyle = this.strokeStyle(renderer);
            ctx.strokeRect(clamped.x, clamped.y, clamped.w, clamped.h);
        }
        if (this.label()) {
            ctx.fillStyle = this.getCssProperty(renderer, fgstyle);
            const textw = ctx.measureText(this.label()).width;
            if (!visible_rect)
                ctx.fillText(
                    this.label(), this.x - textw / 2, this.y + SDFV.LINEHEIGHT / 4
                );
            else if (visible_rect && visible_rect.x <= topleft.x &&
                visible_rect.y <= topleft.y + SDFV.LINEHEIGHT)
                ctx.fillText(
                    this.label(), this.x - textw / 2, this.y + SDFV.LINEHEIGHT / 4
                );
        }
    }

    public simple_draw(
        renderer: SDFGRenderer, ctx: CanvasRenderingContext2D,
        _mousepos?: Point2D
    ): void {
        // Fast drawing function for small nodes
        const topleft = this.topleft();
        ctx.fillStyle = this.getCssProperty(
            renderer, '--node-background-color'
        );
        ctx.fillRect(topleft.x, topleft.y, this.width, this.height);
        ctx.fillStyle = this.getCssProperty(
            renderer, '--node-foreground-color'
        );
    }

    public shade(
        _renderer: SDFGRenderer, ctx: CanvasRenderingContext2D, color: string,
        alpha: number = 0.4
    ): void {
        // Save the current style properties.
        const orig_fill_style = ctx.fillStyle;
        const orig_alpha = ctx.globalAlpha;

        ctx.globalAlpha = alpha;
        ctx.fillStyle = color;

        const topleft = this.topleft();
        ctx.fillRect(topleft.x, topleft.y, this.width, this.height);

        // Restore the previous style properties.
        ctx.fillStyle = orig_fill_style;
        ctx.globalAlpha = orig_alpha;
    }

    public label(): string {
        return this.data.node.label;
    }

    public attributes(): any {
        return this.data.node.attributes;
    }

    public type(): string {
        return this.data.node.type;
    }

    public set_layout(): void {
        this.width = this.data.node.attributes.layout.width;
        this.height = this.data.node.attributes.layout.height;
    }

}

export abstract class Edge extends SDFGElement {

    public points: any[] = [];
    public src_connector: any;
    public dst_connector: any;

    public get_points(): any[] {
        return this.points;
    }

    public setViewToSource(renderer: SDFGRenderer): void {
        const tPoint = this.points[0];
        renderer.moveViewTo(tPoint.x, tPoint.y);
    }

    public setViewToDestination(renderer: SDFGRenderer): void {
        const tPoint = this.points[this.points.length - 1];
        renderer.moveViewTo(tPoint.x, tPoint.y);
    }

    protected drawArrow(
        ctx: CanvasRenderingContext2D, p1: Point2D, p2: Point2D, size: number,
        offset: number = 0, padding: number = 0
    ): void {
        // Rotate the context to point along the path
        const dx = p2.x - p1.x;
        const dy = p2.y - p1.y;
        const rot = Math.atan2(dy, dx);
        ctx.translate(p2.x, p2.y);
        ctx.rotate(rot);

        // arrowhead
        ctx.beginPath();
        ctx.moveTo(0 + padding + offset, 0);
        ctx.lineTo(((-2 * size) - padding) - offset, -(size + padding));
        ctx.lineTo(((-2 * size) - padding) - offset, (size + padding));
        ctx.closePath();
        ctx.fill();

        // Restore context
        ctx.rotate(-rot);
        ctx.translate(-p2.x, -p2.y);
    }

    public create_arrow_line(ctx: CanvasRenderingContext2D): void {
        ctx.moveTo(this.points[0].x, this.points[0].y);
        if (this.points.length === 2) {
            // Straight line can be drawn
            ctx.lineTo(this.points[1].x, this.points[1].y);
        } else {
            let i;
            for (i = 1; i < this.points.length - 2; i++) {
                const xm = (this.points[i].x + this.points[i + 1].x) / 2.0;
                const ym = (this.points[i].y + this.points[i + 1].y) / 2.0;
                ctx.quadraticCurveTo(
                    this.points[i].x, this.points[i].y, xm, ym
                );
            }
            ctx.quadraticCurveTo(this.points[i].x, this.points[i].y,
                this.points[i + 1].x, this.points[i + 1].y);
        }
    }

    public debug_draw(
        renderer: SDFGRenderer, ctx: CanvasRenderingContext2D
    ): void {
        if (renderer.debug_draw) {
            // Print the center and bounding box in debug mode.
            ctx.beginPath();
            ctx.arc(this.x, this.y, 1, 0, 2 * Math.PI, false);
            ctx.fillStyle = 'red';
            ctx.fill();
            ctx.strokeStyle = 'red';
            ctx.stroke();
            ctx.strokeRect(
                this.x - (this.width / 2.0), this.y - (this.height / 2.0),
                this.width, this.height
            );

            // Print the points
            for (const p of this.points)
                ctx.strokeRect(p.x - 2, p.y - 2, 4, 4);
        }
    }

    public shade(
        _renderer: SDFGRenderer, ctx: CanvasRenderingContext2D, color: string,
        alpha: number = 0.4
    ): void {
        ctx.beginPath();
        this.create_arrow_line(ctx);

        // Save current style properties.
        const orig_stroke_style = ctx.strokeStyle;
        const orig_fill_style = ctx.fillStyle;
        const orig_line_cap = ctx.lineCap;
        const orig_line_width = ctx.lineWidth;
        const orig_alpha = ctx.globalAlpha;

        ctx.globalAlpha = alpha;
        ctx.lineWidth = orig_line_width + 4;
        ctx.fillStyle = color;
        ctx.strokeStyle = color;
        ctx.lineCap = 'butt';

        ctx.stroke();

        if (this.points.length < 2)
            return;
        this.drawArrow(ctx, this.points[this.points.length - 2],
            this.points[this.points.length - 1], 3, 0, 4);

        // Restore previous stroke style, width, and opacity.
        ctx.strokeStyle = orig_stroke_style;
        ctx.fillStyle = orig_fill_style;
        ctx.lineCap = orig_line_cap;
        ctx.lineWidth = orig_line_width;
        ctx.globalAlpha = orig_alpha;
    }

    public set_layout(): void {
        // NOTE: Setting this.width/height will disrupt dagre in self-edges
    }

    public intersect(
        x: number, y: number, w: number = 0, h: number = 0
    ): boolean {
        // First, check bounding box
        if (!super.intersect(x, y, w, h))
            return false;

        // Then (if point), check distance from line
        if (w === 0 || h === 0) {
            for (let i = 0; i < this.points.length - 1; i++) {
                const dist = ptLineDistance(
                    { x: x, y: y }, this.points[i], this.points[i + 1]
                );
                if (dist <= 5.0)
                    return true;
            }
            return false;
        }
        return true;
    }

}

export class Memlet extends Edge {

    public create_arrow_line(ctx: CanvasRenderingContext2D): void {
        // Draw memlet edges with quadratic curves through the arrow points.
        ctx.moveTo(this.points[0].x, this.points[0].y);
        if (this.points.length === 2) {
            // Straight line can be drawn
            ctx.lineTo(this.points[1].x, this.points[1].y);
        } else {
            let i;
            for (i = 1; i < this.points.length - 2; i++) {
                const xm = (this.points[i].x + this.points[i + 1].x) / 2.0;
                const ym = (this.points[i].y + this.points[i + 1].y) / 2.0;
                ctx.quadraticCurveTo(
                    this.points[i].x, this.points[i].y, xm, ym
                );
            }
            ctx.quadraticCurveTo(this.points[i].x, this.points[i].y,
                this.points[i + 1].x, this.points[i + 1].y);
        }
    }

    public draw(
        renderer: SDFGRenderer, ctx: CanvasRenderingContext2D,
        _mousepos?: Point2D
    ): void {
        ctx.beginPath();
        this.create_arrow_line(ctx);

        if (this.hovered)
            renderer.set_tooltip((c) => this.tooltip(c, renderer));
        ctx.fillStyle = ctx.strokeStyle = this.strokeStyle(renderer);

        // CR edges have dashed lines
        if (this.data.attributes.wcr !== null)
            ctx.setLineDash([2, 2]);
        else
            ctx.setLineDash([1, 0]);

        ctx.stroke();

        ctx.setLineDash([1, 0]);

        if (this.points.length < 2)
            return;

        // Show anchor points for moving
        if (this.selected && renderer.get_mouse_mode() === 'move') {
            let i;
            for (i = 1; i < this.points.length - 1; i++)
                ctx.strokeRect(
                    this.points[i].x - 5, this.points[i].y - 5, 8, 8
                );
        }

        this.drawArrow(
            ctx, this.points[this.points.length - 2],
            this.points[this.points.length - 1], 3
        );
    }

    public tooltip(
        container: HTMLElement, renderer?: SDFGRenderer
    ): void {
        if (!renderer)
            return;

        super.tooltip(container);

        const dsettings = renderer.view_settings();
        const attr = this.attributes();

        if (attr.subset === null) {  // Empty memlet
            container.style.display = 'none';
            return;
        }

        let contents = attr.data;
        contents += sdfg_property_to_string(attr.subset, dsettings);

        if (attr.other_subset)
            contents += ' -> ' + sdfg_property_to_string(
                attr.other_subset, dsettings
            );

        if (attr.wcr)
            contents += '<br /><b>CR: ' + sdfg_property_to_string(
                attr.wcr, dsettings
            ) + '</b>';

        let num_accesses = null;
        if (attr.volume)
            num_accesses = sdfg_property_to_string(attr.volume, dsettings);
        else
            num_accesses = sdfg_property_to_string(
                attr.num_accesses, dsettings
            );

        if (attr.dynamic) {
            if (num_accesses === '0' || num_accesses === '-1')
                num_accesses = '<b>Dynamic (unbounded)</b>';
            else
                num_accesses = '<b>Dynamic</b> (up to ' +
                    num_accesses + ')';
        } else if (num_accesses === '-1') {
            num_accesses = '<b>Dynamic (unbounded)</b>';
        }

        contents += '<br /><font style="font-size: 14px">Volume: ' +
            num_accesses + '</font>';
        container.innerHTML = contents;
    }

    public label(): string {
        return '';
    }

}

export class InterstateEdge extends Edge {

    public create_arrow_line(ctx: CanvasRenderingContext2D): void {
        // Draw intersate edges with bezier curves through the arrow points.
        ctx.moveTo(this.points[0].x, this.points[0].y);
        let lastX = this.points[0].x;
        let lastY = this.points[0].y;
        let i;
        for (i = 1; i < this.points.length; i++) {
            const intermediateY = (lastY + this.points[i].y) / 2.0;
            ctx.bezierCurveTo(
                lastX, intermediateY,
                this.points[i].x, intermediateY,
                this.points[i].x, this.points[i].y
            );
            lastX = this.points[i].x;
            lastY = this.points[i].y;
        }
    }

    protected drawArrow(
        ctx: CanvasRenderingContext2D, p1: Point2D, p2: Point2D, size: number,
        offset: number = 0, padding: number = 0
    ): void {
        // Rotate the context to point along the path. This overrides the
        // default (memlet-style) arrow drawing, because the arrow line is
        // interpolated differently for interstate edges (using bezier curves
        // through arrow points rather than quadratic curves). As such, the
        // angle of the last line segment is different and needs to be
        // calculated differently.
        if (!SDFVSettings.useVerticalStateMachineLayout) {
            // This is not used if the 'old-style' layout is used.
            super.drawArrow(ctx, p1, p2, size, offset, padding);
        } else {
            const dx = 0;
            const dy = p2.y - p1.y;
            const rot = Math.atan2(dy, dx);
            ctx.translate(p2.x, p2.y);
            ctx.rotate(rot);

            // arrowhead
            ctx.beginPath();
            ctx.moveTo(0 + padding + offset, 0);
            ctx.lineTo(((-2 * size) - padding) - offset, -(size + padding));
            ctx.lineTo(((-2 * size) - padding) - offset, (size + padding));
            ctx.closePath();
            ctx.fill();

            // Restore context
            ctx.rotate(-rot);
            ctx.translate(-p2.x, -p2.y);
        }
    }

    public draw(
        renderer: SDFGRenderer, ctx: CanvasRenderingContext2D,
        _mousepos?: Point2D
    ): void {
        ctx.beginPath();
        this.create_arrow_line(ctx);

        let style = this.strokeStyle(renderer);

        // Interstate edge
        if (style === this.getCssProperty(renderer, '--color-default'))
            style = this.getCssProperty(renderer, '--interstate-edge-color');
        ctx.fillStyle = ctx.strokeStyle = style;
        ctx.setLineDash([1, 0]);
        ctx.stroke();

        if (this.points.length < 2)
            return;

        // Show anchor points for moving
        if (this.selected && renderer.get_mouse_mode() === 'move') {
            let i;
            for (i = 1; i < this.points.length - 1; i++)
                ctx.strokeRect(
                    this.points[i].x - 5, this.points[i].y - 5, 8, 8
                );
        }

        this.drawArrow(
            ctx, this.points[this.points.length - 2],
            this.points[this.points.length - 1], 3
        );

        if (SDFVSettings.alwaysOnISEdgeLabels) {
            this.drawLabel(renderer, ctx);
        } else {
            if (this.hovered)
                renderer.set_tooltip((c) => this.tooltip(c, renderer));
        }
    }

<<<<<<< HEAD
    public tooltip(container: HTMLElement, renderer?: SDFGRenderer): void {
=======
    public tooltip(
        container: HTMLElement, renderer?: SDFGRenderer
    ): void {
>>>>>>> 8731a601
        if (!renderer)
            return;
        super.tooltip(container);
        container.classList.add('sdfvtooltip--interstate-edge');
        container.innerText = this.label();
        if (!this.label())
            container.style.display = 'none';
    }

    public drawLabel(
        renderer: SDFGRenderer, ctx: CanvasRenderingContext2D
    ): void {
        const ppp = renderer.get_canvas_manager()?.points_per_pixel();
        if (ppp === undefined)
            return;
        if ((ctx as any).lod && ppp >= SDFV.SCOPE_LOD)
            return;
        ctx.fillStyle = this.getCssProperty(renderer, '--color-default');
        const oldFont = ctx.font;
        ctx.font = '8px sans-serif';
        const labelMetrics = ctx.measureText(this.label());
        const labelW = Math.abs(labelMetrics.actualBoundingBoxLeft) +
            Math.abs(labelMetrics.actualBoundingBoxRight);
        const labelH = Math.abs(labelMetrics.actualBoundingBoxDescent) +
            Math.abs(labelMetrics.actualBoundingBoxAscent);
        const offsetX = this.points[0].x > this.points[1].x ? -(labelW + 5) : 5;
        const offsetY = this.points[0].y > this.points[1].y ? -5 : (labelH + 5);
        ctx.fillText(
            this.label(), this.points[0].x + offsetX, this.points[0].y + offsetY
        );
        ctx.font = oldFont;
    }

}

export class Connector extends SDFGElement {
    public custom_label: string | null = null;

    public draw(
        renderer: SDFGRenderer, ctx: CanvasRenderingContext2D,
        _mousepos?: Point2D, edge: Edge | null = null
    ): void {
        const scope_connector = (
            this.data.name.startsWith('IN_') ||
            this.data.name.startsWith('OUT_')
        );
        const topleft = this.topleft();
        ctx.beginPath();
        drawEllipse(ctx, topleft.x, topleft.y, this.width, this.height);
        ctx.closePath();
        ctx.strokeStyle = this.strokeStyle(renderer);
        let fillColor;
        if (scope_connector) {
            let cname = this.data.name;
            if (cname.startsWith('IN_'))
                cname = cname.substring(3);
            else
                cname = cname.substring(4);

            ctx.lineWidth = 0.4;
            ctx.stroke();
            ctx.lineWidth = 1.0;
            fillColor = this.getCssProperty(
                renderer, '--connector-scoped-color'
            );
            this.custom_label = null;
        } else if (!edge) {
            ctx.stroke();
            fillColor = this.getCssProperty(renderer, '--node-missing-background-color');
            this.custom_label = "No edge connected";
        } else {
            ctx.stroke();
            fillColor = this.getCssProperty(
                renderer, '--connector-unscoped-color'
            );
            this.custom_label = null;
        }

        // PDFs do not support transparent fill colors
        if ((ctx as any).pdf)
            fillColor = fillColor.substr(0, 7);

        ctx.fillStyle = fillColor;

        // PDFs do not support stroke and fill on the same object
        if ((ctx as any).pdf) {
            ctx.beginPath();
            drawEllipse(ctx, topleft.x, topleft.y, this.width, this.height);
            ctx.closePath();
        }
        ctx.fill();

        if (this.strokeStyle(renderer) !== this.getCssProperty(renderer, '--color-default'))
            renderer.set_tooltip((c) => this.tooltip(c));
    }

    public attributes(): any {
        return {};
    }

    public set_layout(): void {
        return;
    }

    public label(): string {
        if (this.custom_label)
            return this.data.name + ': ' + this.custom_label;
        return this.data.name;
    }

    public tooltip(container: HTMLElement): void {
        super.tooltip(container);
        if (this.custom_label)
            container.classList.add('sdfvtooltip--error');
        else
            container.classList.add('sdfvtooltip--connector');

        container.innerText = this.label();
    }

}

export class AccessNode extends SDFGNode {

    public draw(
        renderer: SDFGRenderer, ctx: CanvasRenderingContext2D,
        _mousepos?: Point2D
    ): void {
        const topleft = this.topleft();
        ctx.beginPath();
        drawEllipse(ctx, topleft.x, topleft.y, this.width, this.height);
        ctx.closePath();
        ctx.strokeStyle = this.strokeStyle(renderer);

        const name = this.data.node.attributes.data;
        const nodedesc = this.sdfg.attributes._arrays[name];
        // Streams have dashed edges
        if (nodedesc && nodedesc.type === 'Stream') {
            ctx.setLineDash([5, 3]);
        } else {
            ctx.setLineDash([1, 0]);
        }

        // Non-transient (external) data is thicker
        if (nodedesc && nodedesc.attributes.transient === false) {
            ctx.lineWidth = 3.0;
        } else {
            ctx.lineWidth = 1.0;
        }
        ctx.stroke();
        ctx.lineWidth = 1.0;
        ctx.setLineDash([1, 0]);

        // Views are colored like connectors
        if (nodedesc && nodedesc.type === 'View') {
            ctx.fillStyle = this.getCssProperty(
                renderer, '--connector-unscoped-color'
            );
        } else if (nodedesc && nodedesc.type === 'Reference') {
            ctx.fillStyle = this.getCssProperty(
                renderer, '--reference-background-color'
            );
        } else if (nodedesc && this.sdfg.attributes.constants_prop[name] !== undefined) {
            ctx.fillStyle = this.getCssProperty(
                renderer, '--connector-scoped-color'
            );
        } else if (nodedesc) {
            ctx.fillStyle = this.getCssProperty(
                renderer, '--node-background-color'
            );
        } else {
            ctx.fillStyle = this.getCssProperty(
                renderer, '--node-missing-background-color'
            );
        }

        // PDFs do not support stroke and fill on the same object
        if ((ctx as any).pdf) {
            ctx.beginPath();
            drawEllipse(ctx, topleft.x, topleft.y, this.width, this.height);
            ctx.closePath();
        }
        ctx.fill();
        if (nodedesc) {
            ctx.fillStyle = this.getCssProperty(
                renderer, '--node-foreground-color'
            );
        } else {
            ctx.fillStyle = this.getCssProperty(
                renderer, '--node-missing-foreground-color'
            );
            if (this.strokeStyle(renderer) !== this.getCssProperty(renderer, '--color-default'))
                renderer.set_tooltip((c) => this.tooltip(c));
        }
        const textmetrics = ctx.measureText(this.label());
        ctx.fillText(
            this.label(), this.x - textmetrics.width / 2.0,
            this.y + SDFV.LINEHEIGHT / 4.0
        );
    }

    public label(): string {
        const name = this.data.node.attributes.data;
        let lbl = name;
        if (SDFVSettings.showDataDescriptorSizes) {
            const nodedesc = this.sdfg.attributes._arrays[name];
            if (nodedesc && nodedesc.attributes.shape)
                lbl = ' ' + sdfg_property_to_string(nodedesc.attributes.shape);
        }
        return lbl;
    }

    public shade(
        _renderer: SDFGRenderer, ctx: CanvasRenderingContext2D, color: string,
        alpha: number = 0.4
    ): void {
        // Save the current style properties.
        const orig_fill_style = ctx.fillStyle;
        const orig_alpha = ctx.globalAlpha;

        ctx.globalAlpha = alpha;
        ctx.fillStyle = color;

        const topleft = this.topleft();
        ctx.beginPath();
        drawEllipse(ctx, topleft.x, topleft.y, this.width, this.height);
        ctx.closePath();
        ctx.fill();

        // Restore the previous style properties.
        ctx.fillStyle = orig_fill_style;
        ctx.globalAlpha = orig_alpha;
    }

    public tooltip(container: HTMLElement): void {
        super.tooltip(container);
        const nodedesc = this.sdfg.attributes._arrays[
            this.data.node.attributes.data
        ];
        if (nodedesc)
            return;
        container.classList.add('sdfvtooltip--error');
        container.innerText = 'Undefined array';
    }

}

export class ScopeNode extends SDFGNode {

    private cached_far_label: string | null = null;
    private cached_close_label: string | null = null;

    private schedule_label_dict: { [key: string]: string } = {
        'Default': 'Default',
        'Sequential': 'Seq',
        'MPI': 'MPI',
        'CPU_Multicore': 'OMP',
        'Unrolled': 'Unroll',
        'SVE_Map': 'SVE',
        'GPU_Default': 'GPU',
        'GPU_Device': 'GPU',
        'GPU_ThreadBlock': 'Block',
        'GPU_ThreadBlock_Dynamic': 'Block-Dyn',
        'GPU_Persistent': 'GPU-P',
        'FPGA_Device': 'FPGA',
        'Snitch': 'Snitch',
        'Snitch_Multicore': 'Snitch MC',
    };

    public draw(
        renderer: SDFGRenderer, ctx: CanvasRenderingContext2D,
        _mousepos?: Point2D
    ): void {
        let draw_shape;
        if (this.data.node.attributes.is_collapsed) {
            draw_shape = () => {
                drawHexagon(ctx, this.x, this.y, this.width, this.height, {
                    x: 0,
                    y: 0,
                });
            };
        } else {
            draw_shape = () => {
                drawTrapezoid(ctx, this.topleft(), this, this.scopeend());
            };
        }
        ctx.strokeStyle = this.strokeStyle(renderer);

        // Consume scopes have dashed edges
        if (this.data.node.type.startsWith('Consume'))
            ctx.setLineDash([5, 3]);
        else
            ctx.setLineDash([1, 0]);

        draw_shape();
        ctx.stroke();
        ctx.setLineDash([1, 0]);
        ctx.fillStyle = this.getCssProperty(
            renderer, '--node-background-color'
        );
        // PDFs do not support stroke and fill on the same object
        if ((ctx as any).pdf)
            draw_shape();
        ctx.fill();
        ctx.fillStyle = this.getCssProperty(
            renderer, '--node-foreground-color'
        );

        drawAdaptiveText(
            ctx, renderer, this.far_label(renderer),
            this.close_label(renderer), this.x, this.y,
            this.width, this.height,
            SDFV.SCOPE_LOD
        );

        if (SDFVSettings.showMapSchedules)
            drawAdaptiveText(
                ctx, renderer, '', this.schedule_label(), this.x, this.y,
                this.width, this.height,
                SDFV.SCOPE_LOD, SDFV.DEFAULT_MAX_FONTSIZE, 0.7,
                SDFV.DEFAULT_FAR_FONT_MULTIPLIER, true,
                TextVAlign.BOTTOM, TextHAlign.RIGHT, {
                    bottom: 2.0,
                    right: this.height,
                }
            );
    }

    public shade(
        _renderer: SDFGRenderer, ctx: CanvasRenderingContext2D, color: string,
        alpha: number = 0.4
    ): void {
        // Save the current style properties.
        const orig_fill_style = ctx.fillStyle;
        const orig_alpha = ctx.globalAlpha;

        ctx.globalAlpha = alpha;
        ctx.fillStyle = color;

        if (this.data.node.attributes.is_collapsed)
            drawHexagon(ctx, this.x, this.y, this.width, this.height, {
                x: 0,
                y: 0,
            });
        else
            drawTrapezoid(ctx, this.topleft(), this, this.scopeend());
        ctx.fill();

        // Restore the previous style properties.
        ctx.fillStyle = orig_fill_style;
        ctx.globalAlpha = orig_alpha;
    }

    public schedule_label(): string {
        let attrs = this.attributes();
        if (this.scopeend() && this.parent_id !== null) {
            const entry = this.sdfg.nodes[this.parent_id].nodes[
                this.data.node.scope_entry
            ];
            if (entry !== undefined)
                attrs = entry.attributes;
        }

        let label = attrs.schedule;
        try {
            label = this.schedule_label_dict[attrs.schedule];
        } catch (_err) {
        }

        // If this isn't a pre-defined schedule, show the raw name.
        if (!label)
            label = attrs.schedule;

        return label;
    }

    public far_label(
        renderer: SDFGRenderer, recompute: boolean = false
    ): string {
        if (!recompute && this.cached_far_label)
            return this.cached_far_label;

        let result = '[';

        let attrs = this.attributes();
        if (this.scopeend() && this.parent_id !== null) {
            const entry = this.sdfg.nodes[this.parent_id].nodes[
                this.data.node.scope_entry
            ];
            if (entry !== undefined)
                attrs = entry.attributes;
            else
                return this.label();
        }

        if (this instanceof ConsumeEntry || this instanceof ConsumeExit) {
            result += sdfg_consume_elem_to_string(
                attrs.num_pes, renderer.view_settings()
            );
        } else {
            for (let i = 0; i < attrs.params.length; ++i)
                result += sdfg_range_elem_to_string(
                    attrs.range.ranges[i], renderer.view_settings()
                ) + ', ';
            // Remove trailing comma
            result = result.substring(0, result.length - 2);
        }
        result += ']';

        this.cached_far_label = result;

        return result;
    }

    public close_label(
        renderer: SDFGRenderer, recompute: boolean = false
    ): string {
        if (!recompute && this.cached_close_label)
            return this.cached_close_label;

        let attrs = this.attributes();

        let result = '';
        if (this.scopeend() && this.parent_id !== null) {
            const entry = this.sdfg.nodes[this.parent_id].nodes[
                this.data.node.scope_entry
            ];
            if (entry !== undefined)
                attrs = entry.attributes;
            else {
                this.cached_close_label = 'MISSING ENTRY NODE';
                return 'MISSING ENTRY NODE';
            }
        }

        result += '[';
        if (this instanceof ConsumeEntry || this instanceof ConsumeExit) {
            result += attrs.pe_index + '=' + sdfg_consume_elem_to_string(
                attrs.num_pes, renderer.view_settings()
            );
        } else {
            for (let i = 0; i < attrs.params.length; ++i) {
                result += attrs.params[i] + '=';
                result += sdfg_range_elem_to_string(
                    attrs.range.ranges[i], renderer.view_settings()
                ) + ', ';
            }
            // Remove trailing comma
            result = result.substring(0, result.length - 2);
        }
        result += ']';

        this.cached_close_label = result;

        return result;
    }

    public scopeend(): boolean {
        return false;
    }

    public clear_cached_labels(): void {
        this.cached_close_label = null;
        this.cached_far_label = null;
    }

}

export class EntryNode extends ScopeNode {

    public scopeend(): boolean {
        return false;
    }

}

export class ExitNode extends ScopeNode {

    public scopeend(): boolean {
        return true;
    }

}

export class MapEntry extends EntryNode {

    public stroketype(ctx: CanvasRenderingContext2D): void {
        ctx.setLineDash([1, 0]);
    }

}

export class MapExit extends ExitNode {

    public stroketype(ctx: CanvasRenderingContext2D): void {
        ctx.setLineDash([1, 0]);
    }

}

export class ConsumeEntry extends EntryNode {

    public stroketype(ctx: CanvasRenderingContext2D): void {
        ctx.setLineDash([5, 3]);
    }

}

export class ConsumeExit extends ExitNode {

    public stroketype(ctx: CanvasRenderingContext2D): void {
        ctx.setLineDash([5, 3]);
    }

}

export class PipelineEntry extends EntryNode {

    public stroketype(ctx: CanvasRenderingContext2D): void {
        ctx.setLineDash([10, 3]);
    }

}
export class PipelineExit extends ExitNode {

    public stroketype(ctx: CanvasRenderingContext2D): void {
        ctx.setLineDash([10, 3]);
    }

}

export class Tasklet extends SDFGNode {

    public draw(
        renderer: SDFGRenderer, ctx: CanvasRenderingContext2D,
        _mousepos?: Point2D
    ): void {
        const canvas_manager = renderer.get_canvas_manager();
        if (!canvas_manager)
            return;

        const topleft = this.topleft();
        drawOctagon(ctx, topleft, this.width, this.height);
        ctx.strokeStyle = this.strokeStyle(renderer);
        ctx.stroke();
        ctx.fillStyle = this.getCssProperty(
            renderer, '--node-background-color'
        );

        // PDFs do not support stroke and fill on the same object
        if ((ctx as any).pdf)
            drawOctagon(ctx, topleft, this.width, this.height);
        ctx.fill();
        ctx.fillStyle = this.getCssProperty(
            renderer, '--node-foreground-color'
        );

        const ppp = canvas_manager.points_per_pixel();
        if (!(ctx as any).lod || ppp < SDFV.TASKLET_LOD) {
            // If we are close to the tasklet, show its contents
            const code = this.attributes().code.string_data;
            const lines = code.split('\n');
            let maxline = 0, maxline_len = 0;
            for (let i = 0; i < lines.length; i++) {
                if (lines[i].length > maxline_len) {
                    maxline = i;
                    maxline_len = lines[i].length;
                }
            }
            const oldfont = ctx.font;
            ctx.font = '10px courier new';
            const textmetrics = ctx.measureText(lines[maxline]);

            // Fit font size to 80% height and width of tasklet
            const height = lines.length * SDFV.LINEHEIGHT * 1.05;
            const width = textmetrics.width;
            const TASKLET_WRATIO = 0.9, TASKLET_HRATIO = 0.5;
            const hr = height / (this.height * TASKLET_HRATIO);
            const wr = width / (this.width * TASKLET_WRATIO);
            const FONTSIZE = Math.min(10 / hr, 10 / wr);
            const text_yoffset = FONTSIZE / 4;

            ctx.font = FONTSIZE + 'px courier new';
            // Set the start offset such that the middle row of the text is in
            // this.y
            const y = this.y + text_yoffset - (
                (lines.length - 1) / 2
            ) * FONTSIZE * 1.05;
            for (let i = 0; i < lines.length; i++)
                ctx.fillText(
                    lines[i], this.x - (this.width * TASKLET_WRATIO) / 2.0,
                    y + i * FONTSIZE * 1.05
                );

            ctx.font = oldfont;
            return;
        }

        const textmetrics = ctx.measureText(this.label());
        ctx.fillText(
            this.label(), this.x - textmetrics.width / 2.0,
            this.y + SDFV.LINEHEIGHT / 2.0
        );
    }

    public shade(
        _renderer: SDFGRenderer, ctx: CanvasRenderingContext2D, color: string,
        alpha: number = 0.4
    ): void {
        // Save the current style properties.
        const orig_fill_style = ctx.fillStyle;
        const orig_alpha = ctx.globalAlpha;

        ctx.globalAlpha = alpha;
        ctx.fillStyle = color;

        drawOctagon(ctx, this.topleft(), this.width, this.height);
        ctx.fill();

        // Restore the previous style properties.
        ctx.fillStyle = orig_fill_style;
        ctx.globalAlpha = orig_alpha;
    }

}

export class Reduce extends SDFGNode {

    public draw(
        renderer: SDFGRenderer, ctx: CanvasRenderingContext2D,
        _mousepos?: Point2D
    ): void {
        const topleft = this.topleft();
        const draw_shape = () => {
            ctx.beginPath();
            ctx.moveTo(topleft.x, topleft.y);
            ctx.lineTo(topleft.x + this.width / 2, topleft.y + this.height);
            ctx.lineTo(topleft.x + this.width, topleft.y);
            ctx.lineTo(topleft.x, topleft.y);
            ctx.closePath();
        };
        ctx.strokeStyle = this.strokeStyle(renderer);
        draw_shape();
        ctx.stroke();
        ctx.fillStyle = this.getCssProperty(
            renderer, '--node-background-color'
        );
        // PDFs do not support stroke and fill on the same object
        if ((ctx as any).pdf)
            draw_shape();
        ctx.fill();
        ctx.fillStyle = this.getCssProperty(
            renderer, '--node-foreground-color'
        );

        const far_label = this.label().substring(4, this.label().indexOf(','));
        drawAdaptiveText(
            ctx, renderer, far_label,
            this.label(), this.x, this.y - this.height * 0.2,
            this.width, this.height,
            SDFV.SCOPE_LOD
        );
    }

    public shade(
        _renderer: SDFGRenderer, ctx: CanvasRenderingContext2D, color: string,
        alpha: number = 0.4
    ): void {
        // Save the current style properties.
        const orig_fill_style = ctx.fillStyle;
        const orig_alpha = ctx.globalAlpha;

        ctx.globalAlpha = alpha;
        ctx.fillStyle = color;

        const topleft = this.topleft();
        ctx.beginPath();
        ctx.moveTo(topleft.x, topleft.y);
        ctx.lineTo(topleft.x + this.width / 2, topleft.y + this.height);
        ctx.lineTo(topleft.x + this.width, topleft.y);
        ctx.lineTo(topleft.x, topleft.y);
        ctx.closePath();
        ctx.fill();

        // Restore the previous style properties.
        ctx.fillStyle = orig_fill_style;
        ctx.globalAlpha = orig_alpha;
    }

}

export class NestedSDFG extends SDFGNode {

    public draw(
        renderer: SDFGRenderer, ctx: CanvasRenderingContext2D,
        mousepos?: Point2D
    ): void {
        if (this.data.node.attributes.is_collapsed) {
            const topleft = this.topleft();
            drawOctagon(ctx, topleft, this.width, this.height);
            ctx.strokeStyle = this.strokeStyle(renderer);
            ctx.stroke();
            drawOctagon(
                ctx, { x: topleft.x + 2.5, y: topleft.y + 2.5 }, this.width - 5,
                this.height - 5
            );
            ctx.strokeStyle = this.strokeStyle(renderer);
            ctx.stroke();
            ctx.fillStyle = this.getCssProperty(
                renderer, '--node-background-color'
            );
            // PDFs do not support stroke and fill on the same object
            if ((ctx as any).pdf)
                drawOctagon(
                    ctx, { x: topleft.x + 2.5, y: topleft.y + 2.5 },
                    this.width - 5, this.height - 5
                );
            ctx.fill();
            ctx.fillStyle = this.getCssProperty(
                renderer, '--node-foreground-color'
            );
            const label = this.data.node.attributes.label;
            const textmetrics = ctx.measureText(label);
            ctx.fillText(
                label, this.x - textmetrics.width / 2.0,
                this.y + SDFV.LINEHEIGHT / 4.0
            );
        } else {
            // Draw square around nested SDFG.
            super.draw(
                renderer, ctx, mousepos, '--nested-sdfg-foreground-color',
                '--nested-sdfg-background-color'
            );

            if (this.attributes().sdfg &&
                this.attributes().sdfg.type !== 'SDFGShell') {
                // Draw nested graph.
                drawSDFG(renderer, ctx, this.data.graph, mousepos);
            } else {
                // Expanded, but no SDFG present or loaded yet.
                const errColor = this.getCssProperty(
                    renderer, '--node-missing-background-color'
                );
                const label = 'No SDFG loaded';
                const textmetrics = ctx.measureText(label);
                ctx.fillStyle = errColor;
                ctx.fillText(
                    label, this.x - textmetrics.width / 2.0,
                    this.y + SDFV.LINEHEIGHT / 4.0
                );
            }
        }
    }

    public shade(
        renderer: SDFGRenderer, ctx: CanvasRenderingContext2D, color: string,
        alpha: number = 0.4
    ): void {
        if (this.data.node.attributes.is_collapsed) {
            // Save the current style properties.
            const orig_fill_style = ctx.fillStyle;
            const orig_alpha = ctx.globalAlpha;

            ctx.globalAlpha = alpha;
            ctx.fillStyle = color;

            drawOctagon(ctx, this.topleft(), this.width, this.height);
            ctx.fill();

            // Restore the previous style properties.
            ctx.fillStyle = orig_fill_style;
            ctx.globalAlpha = orig_alpha;
        } else {
            super.shade(renderer, ctx, color, alpha);
        }
    }

    public set_layout(): void {
        if (this.data.node.attributes.is_collapsed) {
            const labelsize =
                this.data.node.attributes.label.length * SDFV.LINEHEIGHT * 0.8;
            const inconnsize = 2 * SDFV.LINEHEIGHT * Object.keys(
                this.data.node.attributes.in_connectors
            ).length - SDFV.LINEHEIGHT;
            const outconnsize = 2 * SDFV.LINEHEIGHT * Object.keys(
                this.data.node.attributes.out_connectors
            ).length - SDFV.LINEHEIGHT;
            const maxwidth = Math.max(labelsize, inconnsize, outconnsize);
            let maxheight = 2 * SDFV.LINEHEIGHT;
            maxheight += 4 * SDFV.LINEHEIGHT;

            const size = { width: maxwidth, height: maxheight };
            size.width += 2.0 * (size.height / 3.0);
            size.height /= 1.75;

            this.width = size.width;
            this.height = size.height;
        } else {
            this.width = this.data.node.attributes.layout.width;
            this.height = this.data.node.attributes.layout.height;
        }
    }

    public label(): string {
        return '';
    }

}

export class ExternalNestedSDFG extends NestedSDFG {
}

export class LibraryNode extends SDFGNode {

    private _path(ctx: CanvasRenderingContext2D): void {
        const hexseg = this.height / 6.0;
        const topleft = this.topleft();
        ctx.beginPath();
        ctx.moveTo(topleft.x, topleft.y);
        ctx.lineTo(topleft.x + this.width - hexseg, topleft.y);
        ctx.lineTo(topleft.x + this.width, topleft.y + hexseg);
        ctx.lineTo(topleft.x + this.width, topleft.y + this.height);
        ctx.lineTo(topleft.x, topleft.y + this.height);
        ctx.closePath();
    }

    private _path2(ctx: CanvasRenderingContext2D): void {
        const hexseg = this.height / 6.0;
        const topleft = this.topleft();
        ctx.beginPath();
        ctx.moveTo(topleft.x + this.width - hexseg, topleft.y);
        ctx.lineTo(topleft.x + this.width - hexseg, topleft.y + hexseg);
        ctx.lineTo(topleft.x + this.width, topleft.y + hexseg);
    }

    public draw(
        renderer: SDFGRenderer, ctx: CanvasRenderingContext2D,
        _mousepos?: Point2D
    ): void {
        ctx.fillStyle = this.getCssProperty(
            renderer, '--node-background-color'
        );
        this._path(ctx);
        ctx.fill();
        ctx.strokeStyle = this.strokeStyle(renderer);
        this._path(ctx);
        ctx.stroke();
        this._path2(ctx);
        ctx.stroke();
        ctx.fillStyle = this.getCssProperty(
            renderer, '--node-foreground-color'
        );
        const textw = ctx.measureText(this.label()).width;
        ctx.fillText(
            this.label(), this.x - textw / 2, this.y + SDFV.LINEHEIGHT / 4
        );
    }

    public shade(
        _renderer: SDFGRenderer, ctx: CanvasRenderingContext2D, color: string,
        alpha: number = 0.4
    ): void {
        // Save the current style properties.
        const orig_fill_style = ctx.fillStyle;
        const orig_alpha = ctx.globalAlpha;

        ctx.globalAlpha = alpha;
        ctx.fillStyle = color;

        this._path(ctx);
        ctx.fill();

        // Restore the previous style properties.
        ctx.fillStyle = orig_fill_style;
        ctx.globalAlpha = orig_alpha;
    }

}

//////////////////////////////////////////////////////

/**
 * Batched drawing of graph edges, given a specific default color.
 *
 * Speed up edge drawing by batching together all 'standard' edges into one
 * beginPath/stroke call pair. Edges are considered to be 'standard', if they're
 * not hovered, highlighted, or selected, and do not contain a conflict
 * resultion. Any edges NOT in that category are deferred for a separate drawl
 * loop that handles them in the traditional manner. That is computationally
 * cheap because the number of these edges should always be relatively low.
 * Arrow-heads are drawn separately, but only the ones that are in frame.
 *
 * @param renderer     An SDFG renderer instance.
 * @param graph        Graph for which to draw eges.
 * @param ctx          Canvas context.
 * @param visible_rect Visible area of the graph.
 * @param mousepos     Mouse position.
 * @param color        Default edge color to use.
 */
function batchedDrawEdges(
    renderer: SDFGRenderer, graph: DagreSDFG, ctx: CanvasRenderingContext2D,
<<<<<<< HEAD
    visible_rect: SimpleRect | null, mousepos: Point2D | null, color: string,
    labelled: boolean = false
=======
    visible_rect?: SimpleRect, mousepos?: Point2D,
    color: string = '--color-default'
>>>>>>> 8731a601
): void {
    const deferredEdges: any[] = [];
    const arrowEdges: any[] = [];
    const labelEdges: any[] = [];
    ctx.beginPath();
    graph.edges().forEach((e: any) => {
        const edge: Edge = (graph.edge(e) as Edge);
        if ((ctx as any).lod && visible_rect && !edge.intersect(
            visible_rect.x, visible_rect.y, visible_rect.w, visible_rect.h
        ))
            return;

        // WCR Edge.
        if (edge.parent_id !== null && edge.data.attributes.wcr !== null) {
            deferredEdges.push(edge);
            return;
        }

        // Colored edge through selection/hovering/highlighting.
        if (edge.selected || edge.hovered || edge.highlighted) {
            deferredEdges.push(edge);
            return;
        }

        const lPoint = edge.points[edge.points.length - 1];
        if (visible_rect && lPoint.x >= visible_rect.x &&
            lPoint.x <= visible_rect.x + visible_rect.w &&
            lPoint.y >= visible_rect.y &&
            lPoint.y <= visible_rect.y + visible_rect.h)
            arrowEdges.push(edge);

        const fPoint = edge.points[0];
        if (labelled && visible_rect && fPoint.x >= visible_rect.x &&
            fPoint.x <= visible_rect.x + visible_rect.w &&
            fPoint.y >= visible_rect.y &&
            fPoint.y <= visible_rect.y + visible_rect.h)
            labelEdges.push(edge);

        edge.create_arrow_line(ctx);
    });
    ctx.setLineDash([1, 0]);
    ctx.fillStyle = ctx.strokeStyle = renderer.getCssProperty(color);
    ctx.stroke();

    arrowEdges.forEach(e => {
        e.drawArrow(
            ctx, e.points[e.points.length - 2], e.points[e.points.length - 1], 3
        );
    });

    labelEdges.forEach(e => {
        (e as InterstateEdge).drawLabel(renderer, ctx);
    });

    deferredEdges.forEach(e => {
        e.draw(renderer, ctx, mousepos);
    });

    if (renderer.debug_draw) {
        for (const e of graph.edges()) {
            const edge: Edge = (graph.edge(e) as Edge);
            edge.debug_draw(renderer, ctx);
        }
    }
}

export function drawStateContents(
    stateGraph: DagreSDFG, ctx: CanvasRenderingContext2D,
    renderer: SDFGRenderer, ppp: number, lod?: boolean,
    visibleRect?: SimpleRect, mousePos?: Point2D
): void {
    for (const nodeId of stateGraph.nodes()) {
        const node = stateGraph.node(nodeId);

        if (lod && visibleRect && !node.intersect(
            visibleRect.x, visibleRect.y, visibleRect.w, visibleRect.h
        ))
            continue;

        if (node instanceof NestedSDFG) {
            if (lod && (
                Math.max(node.height, node.width) / ppp
            ) < SDFV.STATE_LOD) {
                node.simple_draw(renderer, ctx, mousePos);
                node.debug_draw(renderer, ctx);
                continue;
            }
        } else {
            if (lod && ppp > SDFV.NODE_LOD) {
                node.simple_draw(renderer, ctx, mousePos);
                node.debug_draw(renderer, ctx);
                continue;
            }
        }

        node.draw(renderer, ctx, mousePos);
        node.debug_draw(renderer, ctx);
        node.in_connectors.forEach((c: Connector) => {
            let edge: Edge | null = null;
            stateGraph.inEdges(nodeId)?.forEach((e) => {
                const eobj = stateGraph.edge(e);
                if (eobj.dst_connector == c.data.name)
                    edge = eobj as any;
            });

            c.draw(renderer, ctx, mousePos, edge);
            c.debug_draw(renderer, ctx);
        });
        node.out_connectors.forEach((c: Connector) => {
            let edge: Edge | null = null;
            stateGraph.outEdges(nodeId)?.forEach((e) => {
                const eobj = stateGraph.edge(e);
                if (eobj.src_connector == c.data.name)
                    edge = eobj as any;
            });

            c.draw(renderer, ctx, mousePos, edge);
            c.debug_draw(renderer, ctx);
        });
    }

    if (lod && ppp > SDFV.EDGE_LOD)
        return;

<<<<<<< HEAD
    // Render state machine's edges.
    const g = sdfg_dagre;
    if (!(ctx as any).lod || ppp < SDFV.EDGE_LOD)
        batched_draw_edges(
            renderer, g, ctx, visible_rect, mousepos, '--interstate-edge-color',
            SDFVSettings.alwaysOnISEdgeLabels
=======
    batchedDrawEdges(
        renderer, stateGraph, ctx, visibleRect, mousePos, '--color-default'
    );
}

export function drawStateMachine(
    stateMachineGraph: DagreSDFG, ctx: CanvasRenderingContext2D,
    renderer: SDFGRenderer, ppp: number, lod?: boolean,
    visibleRect?: SimpleRect, mousePos?: Point2D
): void {
    if (!lod || ppp < SDFV.EDGE_LOD)
        batchedDrawEdges(
            renderer, stateMachineGraph, ctx, visibleRect, mousePos,
            '--interstate-edge-color'
>>>>>>> 8731a601
        );

    for (const nodeId of stateMachineGraph.nodes()) {
        const block = stateMachineGraph.node(nodeId);

        const blockppp = Math.max(block.width, block.height) / ppp;
        if (lod && blockppp < SDFV.STATE_LOD) {
            block.simple_draw(renderer, ctx, mousePos);
            block.debug_draw(renderer, ctx);
            continue;
        }

        // Skip invisible states.
        if (lod && visibleRect && !block.intersect(
            visibleRect.x, visibleRect.y, visibleRect.w, visibleRect.h
        )) {
            continue;
        }

        block.draw(renderer, ctx, mousePos);
        block.debug_draw(renderer, ctx);

        const ng = block.data.graph;
        if (!block.attributes().is_collapsed && ng) {
            if (block instanceof State) {
                drawStateContents(
                    ng, ctx, renderer, ppp, lod, visibleRect, mousePos
                );
            } else {
                drawStateMachine(
                    ng, ctx, renderer, ppp, lod, visibleRect, mousePos
                );
            }
        }
    }
}

// Draw an entire SDFG.
export function drawSDFG(
    renderer: SDFGRenderer, ctx: CanvasRenderingContext2D, g: DagreSDFG,
    mousePos?: Point2D
): void {
    const cManager = renderer.get_canvas_manager();
    if (!cManager)
        return;
    const ppp = cManager.points_per_pixel();
    const visibleRect = renderer.get_visible_rect() ?? undefined;

<<<<<<< HEAD
            batched_draw_edges(
                renderer, ng, ctx, visible_rect, mousepos, '--color-default',
                false
            );
        }
    });
=======
    drawStateMachine(
        g, ctx, renderer, ppp, (ctx as any).lod, visibleRect, mousePos
    );
>>>>>>> 8731a601
}

// Translate an SDFG by a given offset
export function offset_sdfg(
    sdfg: JsonSDFG, sdfg_graph: DagreSDFG, offset: Point2D
): void {
    sdfg.nodes.forEach((state: JsonSDFGBlock, id: number) => {
        const g = sdfg_graph.node(id.toString());
        g.x += offset.x;
        g.y += offset.y;
        if (!state.attributes.is_collapsed) {
            if (state.type === SDFGElementType.SDFGState)
                offset_state(state as JsonSDFGState, g, offset);
            else
                offset_sdfg(state as any, g.data.graph, offset);
        }
    });
    sdfg.edges.forEach((e: JsonSDFGEdge, _eid: number) => {
        const edge = sdfg_graph.edge(e.src, e.dst);
        edge.x += offset.x;
        edge.y += offset.y;
        edge.points.forEach((p) => {
            p.x += offset.x;
            p.y += offset.y;
        });
    });
}

// Translate nodes, edges, and connectors in a given SDFG state by an offset
export function offset_state(
    state: JsonSDFGState, state_graph: State, offset: Point2D
): void {
    const drawn_nodes: Set<string> = new Set();

    state.nodes.forEach((_n: JsonSDFGNode, nid: number) => {
        const node = state_graph.data.graph.node(nid);
        if (!node) return;
        drawn_nodes.add(nid.toString());

        node.x += offset.x;
        node.y += offset.y;
        node.in_connectors.forEach((c: Connector) => {
            c.x += offset.x;
            c.y += offset.y;
        });
        node.out_connectors.forEach((c: Connector) => {
            c.x += offset.x;
            c.y += offset.y;
        });

        if (node.data.node.type === SDFGElementType.NestedSDFG)
            offset_sdfg(
                node.data.node.attributes.sdfg, node.data.graph, offset
            );
    });
    state.edges.forEach((e: JsonSDFGEdge, eid: number) => {
        const ne = check_and_redirect_edge(e, drawn_nodes, state);
        if (!ne) return;
        e = ne;
        const edge = state_graph.data.graph.edge(e.src, e.dst, eid);
        if (!edge) return;
        edge.x += offset.x;
        edge.y += offset.y;
        edge.points.forEach((p: Point2D) => {
            p.x += offset.x;
            p.y += offset.y;
        });
    });
}


///////////////////////////////////////////////////////

enum TextVAlign {
    TOP,
    MIDDLE,
    BOTTOM,
}

enum TextHAlign {
    LEFT,
    CENTER,
    RIGHT,
}

type AdaptiveTextPadding = {
    left?: number,
    top?: number,
    right?: number,
    bottom?: number,
};

export function drawAdaptiveText(
    ctx: CanvasRenderingContext2D, renderer: SDFGRenderer, far_text: string,
    close_text: string, x: number, y: number, w: number, h: number,
    ppp_thres: number,
    max_font_size: number = SDFV.DEFAULT_MAX_FONTSIZE,
    close_font_multiplier: number = 1.0,
    far_font_multiplier: number = SDFV.DEFAULT_FAR_FONT_MULTIPLIER,
    bold: boolean = false,
    valign: TextVAlign = TextVAlign.MIDDLE,
    halign: TextHAlign = TextHAlign.CENTER,
    padding: AdaptiveTextPadding = {}
): void {
    // Save font.
    const oldfont = ctx.font;

    const ppp = renderer.get_canvas_manager()?.points_per_pixel();
    if (ppp === undefined)
        return;

    const is_far: boolean = (ctx as any).lod && ppp >= ppp_thres;
    const label = is_far ? far_text : close_text;

    let font_size = Math.min(
        SDFV.DEFAULT_CANVAS_FONTSIZE * close_font_multiplier, max_font_size
    );
    if (is_far)
        font_size = Math.min(ppp * far_font_multiplier, max_font_size);
    ctx.font = font_size + 'px sans-serif';

    const label_metrics = ctx.measureText(label);

    let label_width = Math.abs(label_metrics.actualBoundingBoxLeft) +
        Math.abs(label_metrics.actualBoundingBoxRight);
    let label_height = Math.abs(label_metrics.actualBoundingBoxDescent) +
        Math.abs(label_metrics.actualBoundingBoxAscent);
    if (label_width != label_width)
        label_width = label_metrics.width;
    if (label_height != label_height)
        label_height = (label_metrics as any).height;  // Account for canvas2pdf

    const padding_left = padding.left !== undefined ? padding.left : 1.0;
    const padding_top = padding.top !== undefined ? padding.top : 0.0;
    const padding_right = padding.right !== undefined ? padding.right : 1.0;
    const padding_bottom = padding.bottom !== undefined ? padding.bottom : 4.0;

    // Ensure text is not resized beyond the bounds of the box
    if (is_far && label_width > w) {
        const old_font_size = font_size;
        font_size = font_size / (label_width / w);
        label_width /= (label_width / w);
        label_height /= (old_font_size / font_size);
        ctx.font = font_size + 'px sans-serif';
    }

    let text_center_x;
    let text_center_y;
    switch (valign) {
        case TextVAlign.TOP:
            text_center_y = y - (h / 2.0) + (label_height + padding_top);
            break;
        case TextVAlign.BOTTOM:
            text_center_y = y + (h / 2.0) - padding_bottom;
            break;
        case TextVAlign.MIDDLE:
        default:
            text_center_y = y + (label_height / 2.0);
            break;
    }
    switch (halign) {
        case TextHAlign.LEFT:
            text_center_x = (x - (w / 2.0)) + padding_left;
            break;
        case TextHAlign.RIGHT:
            text_center_x = (x + (w / 2.0)) - (label_width + padding_right);
            break;
        case TextHAlign.CENTER:
        default:
            text_center_x = x - (label_width / 2.0);
            break;
    }

    if (bold)
        ctx.font = 'bold ' + ctx.font;

    ctx.fillText(label, text_center_x, text_center_y);

    // Restore previous font.
    ctx.font = oldfont;
}

export function drawHexagon(
    ctx: CanvasRenderingContext2D, x: number, y: number, w: number, h: number,
    _offset: Point2D
): void {
    const topleft = { x: x - w / 2.0, y: y - h / 2.0 };
    const hexseg = h / 3.0;
    ctx.beginPath();
    ctx.moveTo(topleft.x, y);
    ctx.lineTo(topleft.x + hexseg, topleft.y);
    ctx.lineTo(topleft.x + w - hexseg, topleft.y);
    ctx.lineTo(topleft.x + w, y);
    ctx.lineTo(topleft.x + w - hexseg, topleft.y + h);
    ctx.lineTo(topleft.x + hexseg, topleft.y + h);
    ctx.lineTo(topleft.x, y);
    ctx.closePath();
}

export function drawOctagon(
    ctx: CanvasRenderingContext2D, topleft: Point2D, width: number,
    height: number
): void {
    const octseg = height / 3.0;
    ctx.beginPath();
    ctx.moveTo(topleft.x, topleft.y + octseg);
    ctx.lineTo(topleft.x + octseg, topleft.y);
    ctx.lineTo(topleft.x + width - octseg, topleft.y);
    ctx.lineTo(topleft.x + width, topleft.y + octseg);
    ctx.lineTo(topleft.x + width, topleft.y + 2 * octseg);
    ctx.lineTo(topleft.x + width - octseg, topleft.y + height);
    ctx.lineTo(topleft.x + octseg, topleft.y + height);
    ctx.lineTo(topleft.x, topleft.y + 2 * octseg);
    ctx.lineTo(topleft.x, topleft.y + 1 * octseg);
    ctx.closePath();
}

// Adapted from https://stackoverflow.com/a/2173084/6489142
export function drawEllipse(
    ctx: CanvasRenderingContext2D, x: number, y: number, w: number, h: number
): void {
    const kappa = .5522848,
        ox = (w / 2) * kappa, // control point offset horizontal
        oy = (h / 2) * kappa, // control point offset vertical
        xe = x + w,           // x-end
        ye = y + h,           // y-end
        xm = x + w / 2,       // x-middle
        ym = y + h / 2;       // y-middle

    ctx.moveTo(x, ym);
    ctx.bezierCurveTo(x, ym - oy, xm - ox, y, xm, y);
    ctx.bezierCurveTo(xm + ox, y, xe, ym - oy, xe, ym);
    ctx.bezierCurveTo(xe, ym + oy, xm + ox, ye, xm, ye);
    ctx.bezierCurveTo(xm - ox, ye, x, ym + oy, x, ym);
}

export function drawTrapezoid(
    ctx: CanvasRenderingContext2D, topleft: Point2D, node: SDFGNode,
    inverted: boolean = false
): void {
    ctx.beginPath();
    if (inverted) {
        ctx.moveTo(topleft.x, topleft.y);
        ctx.lineTo(topleft.x + node.width, topleft.y);
        ctx.lineTo(
            topleft.x + node.width - node.height, topleft.y + node.height
        );
        ctx.lineTo(topleft.x + node.height, topleft.y + node.height);
        ctx.lineTo(topleft.x, topleft.y);
    } else {
        ctx.moveTo(topleft.x, topleft.y + node.height);
        ctx.lineTo(topleft.x + node.width, topleft.y + node.height);
        ctx.lineTo(topleft.x + node.width - node.height, topleft.y);
        ctx.lineTo(topleft.x + node.height, topleft.y);
        ctx.lineTo(topleft.x, topleft.y + node.height);
    }
    ctx.closePath();
}

// Returns the distance from point p to line defined by two points
// (line1, line2)
export function ptLineDistance(
    p: Point2D, line1: Point2D, line2: Point2D
): number {
    const dx = (line2.x - line1.x);
    const dy = (line2.y - line1.y);
    const res = dy * p.x - dx * p.y + line2.x * line1.y - line2.y * line1.x;

    return Math.abs(res) / Math.sqrt(dy * dy + dx * dx);
}

export const SDFGElements: { [name: string]: typeof SDFGElement } = {
    SDFGElement,
    SDFG,
    SDFGShell,
    SDFGNode,
    InterstateEdge,
    Memlet,
    Connector,
    AccessNode,
    ScopeNode,
    EntryNode,
    ExitNode,
    MapEntry,
    MapExit,
    ConsumeEntry,
    ConsumeExit,
    Tasklet,
    Reduce,
    PipelineEntry,
    PipelineExit,
    NestedSDFG,
    ExternalNestedSDFG,
    LibraryNode,
    ControlFlowBlock,
    BasicBlock,
    State,
    ScopeBlock,
    LoopScopeBlock,
};<|MERGE_RESOLUTION|>--- conflicted
+++ resolved
@@ -1116,13 +1116,7 @@
         }
     }
 
-<<<<<<< HEAD
     public tooltip(container: HTMLElement, renderer?: SDFGRenderer): void {
-=======
-    public tooltip(
-        container: HTMLElement, renderer?: SDFGRenderer
-    ): void {
->>>>>>> 8731a601
         if (!renderer)
             return;
         super.tooltip(container);
@@ -2024,13 +2018,9 @@
  */
 function batchedDrawEdges(
     renderer: SDFGRenderer, graph: DagreSDFG, ctx: CanvasRenderingContext2D,
-<<<<<<< HEAD
-    visible_rect: SimpleRect | null, mousepos: Point2D | null, color: string,
+    visible_rect?: SimpleRect, mousepos?: Point2D,
+    color: string = '--color-default',
     labelled: boolean = false
-=======
-    visible_rect?: SimpleRect, mousepos?: Point2D,
-    color: string = '--color-default'
->>>>>>> 8731a601
 ): void {
     const deferredEdges: any[] = [];
     const arrowEdges: any[] = [];
@@ -2155,16 +2145,9 @@
     if (lod && ppp > SDFV.EDGE_LOD)
         return;
 
-<<<<<<< HEAD
-    // Render state machine's edges.
-    const g = sdfg_dagre;
-    if (!(ctx as any).lod || ppp < SDFV.EDGE_LOD)
-        batched_draw_edges(
-            renderer, g, ctx, visible_rect, mousepos, '--interstate-edge-color',
-            SDFVSettings.alwaysOnISEdgeLabels
-=======
     batchedDrawEdges(
-        renderer, stateGraph, ctx, visibleRect, mousePos, '--color-default'
+        renderer, stateGraph, ctx, visibleRect, mousePos, '--color-default',
+        SDFVSettings.alwaysOnISEdgeLabels
     );
 }
 
@@ -2177,7 +2160,6 @@
         batchedDrawEdges(
             renderer, stateMachineGraph, ctx, visibleRect, mousePos,
             '--interstate-edge-color'
->>>>>>> 8731a601
         );
 
     for (const nodeId of stateMachineGraph.nodes()) {
@@ -2226,18 +2208,9 @@
     const ppp = cManager.points_per_pixel();
     const visibleRect = renderer.get_visible_rect() ?? undefined;
 
-<<<<<<< HEAD
-            batched_draw_edges(
-                renderer, ng, ctx, visible_rect, mousepos, '--color-default',
-                false
-            );
-        }
-    });
-=======
     drawStateMachine(
         g, ctx, renderer, ppp, (ctx as any).lod, visibleRect, mousePos
     );
->>>>>>> 8731a601
 }
 
 // Translate an SDFG by a given offset
