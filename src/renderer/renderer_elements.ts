// Copyright 2019-2023 ETH Zurich and the DaCe authors. All rights reserved.

import {
    DagreSDFG,
    JsonSDFG,
    JsonSDFGBlock,
    JsonSDFGEdge,
    JsonSDFGNode,
    JsonSDFGState,
    Point2D,
    SimpleRect
} from '../index';
import { SDFV } from '../sdfv';
import { editor } from 'monaco-editor';
import {
    sdfg_consume_elem_to_string,
    sdfg_property_to_string,
    sdfg_range_elem_to_string,
} from '../utils/sdfg/display';
import { check_and_redirect_edge } from '../utils/sdfg/sdfg_utils';
import { SDFVSettings } from '../utils/sdfv_settings';
import { SDFGRenderer } from './renderer';

export enum SDFGElementType {
    Edge = 'Edge',
    MultiConnectorEdge = 'MultiConnectorEdge',
    SDFGState = 'SDFGState',
    ContinueState = 'ContinueState',
    BreakState = 'BreakState',
    AccessNode = 'AccessNode',
    Tasklet = 'Tasklet',
    LibraryNode = 'LibraryNode',
    NestedSDFG = 'NestedSDFG',
    ExternalNestedSDFG = 'ExternalNestedSDFG',
    MapEntry = 'MapEntry',
    MapExit = 'MapExit',
    ConsumeEntry = 'ConsumeEntry',
    ConsumeExit = 'ConsumeExit',
    PipelineEntry = 'PipelineEntry',
    PipelineExit = 'PipelineExit',
    Reduce = 'Reduce',
    BasicBlock = 'BasicBlock',
    ControlFlowBlock = 'ControlFlowBlock',
    ControlFlowRegion = 'ControlFlowRegion',
    LoopRegion = 'LoopRegion',
}

export class SDFGElement {

    public in_connectors: Connector[] = [];
    public out_connectors: Connector[] = [];

    // Indicate special drawing conditions based on interactions.
    public selected: boolean = false;
    public highlighted: boolean = false;
    public hovered: boolean = false;

    public x: number = 0;
    public y: number = 0;
    public width: number = 0;
    public height: number = 0;

    // Parent ID is the state ID, if relevant
    public constructor(
        public data: any,
        public id: number,
        public sdfg: JsonSDFG,
        public parent_id: number | null = null,
        public parentElem?: SDFGElement,
    ) {
        this.set_layout();
    }

    public set_layout(): void {
        // dagre does not work well with properties, only fields
        this.width = this.data.layout.width;
        this.height = this.data.layout.height;
    }

    public draw(
        _renderer: SDFGRenderer, _ctx: CanvasRenderingContext2D,
        _mousepos?: Point2D
    ): void {
        return;
    }

    public simple_draw(
        _renderer: SDFGRenderer, _ctx: CanvasRenderingContext2D,
        _mousepos?: Point2D
    ): void {
        return;
    }

    public shade(
        _renderer: SDFGRenderer, _ctx: CanvasRenderingContext2D, _color: string,
        _alpha: number = 0.4
    ): void {
        return;
    }

    public debug_draw(
        renderer: SDFGRenderer, ctx: CanvasRenderingContext2D
    ): void {
        if (renderer.debug_draw) {
            // Print the center and bounding box in debug mode.
            ctx.beginPath();
            ctx.arc(this.x, this.y, 1, 0, 2 * Math.PI, false);
            ctx.fillStyle = 'red';
            ctx.fill();
            ctx.strokeStyle = 'red';
            ctx.stroke();
            ctx.strokeRect(
                this.x - (this.width / 2.0), this.y - (this.height / 2.0),
                this.width, this.height
            );
        }
    }

    public attributes(): any {
        return this.data.attributes;
    }

    public type(): string {
        return this.data.type;
    }

    public label(): string {
        return this.data.label;
    }

    // Produces HTML for a hover-tooltip
    public tooltip(container: HTMLElement): void {
        container.className = 'sdfvtooltip';
    }

    public topleft(): Point2D {
        return { x: this.x - this.width / 2, y: this.y - this.height / 2 };
    }

    public strokeStyle(renderer: SDFGRenderer | undefined = undefined): string {
        if (!renderer)
            return 'black';

        if (this.selected) {
            if (this.hovered)
                return this.getCssProperty(
                    renderer, '--color-selected-hovered'
                );
            else if (this.highlighted)
                return this.getCssProperty(
                    renderer, '--color-selected-highlighted'
                );
            else
                return this.getCssProperty(renderer, '--color-selected');
        } else {
            if (this.hovered)
                return this.getCssProperty(renderer, '--color-hovered');
            else if (this.highlighted)
                return this.getCssProperty(renderer, '--color-highlighted');
        }
        return this.getCssProperty(renderer, '--color-default');
    }

    // General bounding-box intersection function. Returns true iff point or
    // rectangle intersect element.
    public intersect(
        x: number, y: number, w: number = 0, h: number = 0
    ): boolean {
        if (w == 0 || h == 0) {  // Point-element intersection
            return (x >= this.x - this.width / 2.0) &&
                (x <= this.x + this.width / 2.0) &&
                (y >= this.y - this.height / 2.0) &&
                (y <= this.y + this.height / 2.0);
        } else {                 // Box-element intersection
            return (x <= this.x + this.width / 2.0) &&
                (x + w >= this.x - this.width / 2.0) &&
                (y <= this.y + this.height / 2.0) &&
                (y + h >= this.y - this.height / 2.0);
        }
    }

    public contained_in(
        x: number, y: number, w: number = 0, h: number = 0
    ): boolean {
        if (w === 0 || h === 0)
            return false;

        const box_start_x = x;
        const box_end_x = x + w;
        const box_start_y = y;
        const box_end_y = y + h;

        const el_start_x = this.x - (this.width / 2.0);
        const el_end_x = this.x + (this.width / 2.0);
        const el_start_y = this.y - (this.height / 2.0);
        const el_end_y = this.y + (this.height / 2.0);

        return box_start_x <= el_start_x &&
            box_end_x >= el_end_x &&
            box_start_y <= el_start_y &&
            box_end_y >= el_end_y;
    }

    public getCssProperty(
        renderer: SDFGRenderer, propertyName: string
    ): string {
        return renderer.getCssProperty(propertyName);
    }
}

// SDFG as an element (to support properties)
export class SDFG extends SDFGElement {

    public constructor(sdfg: JsonSDFG) {
        super(sdfg, -1, sdfg);
    }

    public set_layout(): void {
        return;
    }

    public label(): string {
        return this.data.attributes.name;
    }

}

export class SDFGShell extends SDFG {
}

export class ControlFlowBlock extends SDFGElement {
}

export class BasicBlock extends SDFGElement {
}

export class ControlFlowRegion extends ControlFlowBlock {

    public static readonly META_LABEL_MARGIN: number = 5;

    public draw(
        renderer: SDFGRenderer, ctx: CanvasRenderingContext2D,
        _mousepos?: Point2D
    ): void {
        const topleft = this.topleft();
        const visibleRect = renderer.get_visible_rect();

        let clamped;
        if (visibleRect)
            clamped = {
                x: Math.max(topleft.x, visibleRect.x),
                y: Math.max(topleft.y, visibleRect.y),
                x2: Math.min(
                    topleft.x + this.width, visibleRect.x + visibleRect.w
                ),
                y2: Math.min(
                    topleft.y + this.height, visibleRect.y + visibleRect.h
                ),
                w: 0,
                h: 0,
            };
        else
            clamped = {
                x: topleft.x,
                y: topleft.y,
                x2: topleft.x + this.width,
                y2: topleft.y + this.height,
                w: 0,
                h: 0,
            };
        clamped.w = clamped.x2 - clamped.x;
        clamped.h = clamped.y2 - clamped.y;
        if (!(ctx as any).lod)
            clamped = {
                x: topleft.x, y: topleft.y, x2: 0, y2: 0,
                w: this.width, h: this.height
            };

        // Draw the region's background below everything and stroke the border.
        ctx.fillStyle = this.getCssProperty(
            renderer, '--control-flow-region-background-color'
        );
        ctx.strokeStyle = this.getCssProperty(
            renderer, '--control-flow-region-foreground-color'
        );
        ctx.fillRect(clamped.x, clamped.y, clamped.w, clamped.h);

        // Only draw line if close enough.
        const ppp = renderer.get_canvas_manager()?.points_per_pixel();
        if (!(ctx as any).lod || (ppp && ppp < SDFV.NODE_LOD)) {            
            ctx.strokeRect(clamped.x, clamped.y, clamped.w, clamped.h);
        }

        ctx.fillStyle = this.getCssProperty(
            renderer, '--control-flow-region-foreground-color'
        );

        if (visibleRect && visibleRect.x <= topleft.x &&
            visibleRect.y <= topleft.y + SDFV.LINEHEIGHT &&
            SDFVSettings.showStateNames)

            if (!too_far_away_for_text(renderer, ctx)) {

                ctx.fillText(
                    this.label(), topleft.x + LoopRegion.META_LABEL_MARGIN,
                    topleft.y + SDFV.LINEHEIGHT
                );
            }

        // If this state is selected or hovered
        if (!(ctx as any).lod || (ppp && ppp < SDFV.NODE_LOD)) {
            if ((this.selected || this.highlighted || this.hovered) &&
                (clamped.x === topleft.x ||
                    clamped.y === topleft.y ||
                    clamped.x2 === topleft.x + this.width ||
                    clamped.y2 === topleft.y + this.height)) {
                ctx.strokeStyle = this.strokeStyle(renderer);
                ctx.strokeRect(clamped.x, clamped.y, clamped.w, clamped.h);
            }
        }

        // If collapsed, draw a "+" sign in the middle
        if (this.attributes().is_collapsed) {
            ctx.beginPath();
            ctx.moveTo(this.x, this.y - SDFV.LINEHEIGHT);
            ctx.lineTo(this.x, this.y + SDFV.LINEHEIGHT);
            ctx.stroke();
            ctx.beginPath();
            ctx.moveTo(this.x - SDFV.LINEHEIGHT, this.y);
            ctx.lineTo(this.x + SDFV.LINEHEIGHT, this.y);
            ctx.stroke();
        }

        ctx.strokeStyle = 'black';
    }

    public simple_draw(
        renderer: SDFGRenderer, ctx: CanvasRenderingContext2D,
        mousepos?: Point2D
    ): void {
        // Fast drawing function for small states
        const topleft = this.topleft();

        ctx.fillStyle = this.getCssProperty(
            renderer, '--control-flow-region-background-simple-color'
        );
        ctx.fillRect(topleft.x, topleft.y, this.width, this.height);
        ctx.fillStyle = this.getCssProperty(
            renderer, '--control-flow-region-foreground-color'
        );

        if (mousepos && this.intersect(mousepos.x, mousepos.y))
            renderer.set_tooltip((c) => this.tooltip(c));
    }

    public shade(
        _renderer: SDFGRenderer, ctx: CanvasRenderingContext2D, color: string,
        alpha: number = 0.4
    ): void {
        // Save the current style properties.
        const orig_fill_style = ctx.fillStyle;
        const orig_alpha = ctx.globalAlpha;

        ctx.globalAlpha = alpha;
        ctx.fillStyle = color;

        const topleft = this.topleft();
        ctx.fillRect(topleft.x, topleft.y, this.width, this.height);

        // Restore the previous style properties.
        ctx.fillStyle = orig_fill_style;
        ctx.globalAlpha = orig_alpha;
    }

    public tooltip(container: HTMLElement): void {
        container.innerText = 'Loop: ' + this.label();
    }

    public attributes(): any {
        return this.data.block.attributes;
    }

    public label(): string {
        return this.data.block.label;
    }

    public type(): string {
        return this.data.block.type;
    }

}

export class State extends BasicBlock {

    public draw(
        renderer: SDFGRenderer, ctx: CanvasRenderingContext2D,
        _mousepos?: Point2D
    ): void {
        const topleft = this.topleft();
        const visible_rect = renderer.get_visible_rect();
        let clamped;
        if (visible_rect)
            clamped = {
                x: Math.max(topleft.x, visible_rect.x),
                y: Math.max(topleft.y, visible_rect.y),
                x2: Math.min(
                    topleft.x + this.width, visible_rect.x + visible_rect.w
                ),
                y2: Math.min(
                    topleft.y + this.height, visible_rect.y + visible_rect.h
                ),
                w: 0,
                h: 0,
            };
        else
            clamped = {
                x: topleft.x,
                y: topleft.y,
                x2: topleft.x + this.width,
                y2: topleft.y + this.height,
                w: 0,
                h: 0,
            };
        clamped.w = clamped.x2 - clamped.x;
        clamped.h = clamped.y2 - clamped.y;
        if (!(ctx as any).lod)
            clamped = {
                x: topleft.x, y: topleft.y, x2: 0, y2: 0,
                w: this.width, h: this.height
            };

        ctx.fillStyle = this.getCssProperty(
            renderer, '--state-background-color'
        );
        ctx.fillRect(clamped.x, clamped.y, clamped.w, clamped.h);
        ctx.fillStyle = this.getCssProperty(
            renderer, '--state-foreground-color'
        );

        if (visible_rect && visible_rect.x <= topleft.x &&
            visible_rect.y <= topleft.y + SDFV.LINEHEIGHT &&
            SDFVSettings.showStateNames) {

            if (!too_far_away_for_text(renderer, ctx)) {
                ctx.fillText(this.label(), topleft.x, topleft.y + SDFV.LINEHEIGHT);
            } 
        }

        // If this state is selected or hovered
        const ppp = renderer.get_canvas_manager()?.points_per_pixel();
        if (!(ctx as any).lod || (ppp && ppp < SDFV.NODE_LOD)) {
            if ((this.selected || this.highlighted || this.hovered) &&
                (clamped.x === topleft.x ||
                    clamped.y === topleft.y ||
                    clamped.x2 === topleft.x + this.width ||
                    clamped.y2 === topleft.y + this.height)) {
                ctx.strokeStyle = this.strokeStyle(renderer);
                ctx.strokeRect(clamped.x, clamped.y, clamped.w, clamped.h);
            }
        }

        // If collapsed, draw a "+" sign in the middle
        if (this.attributes().is_collapsed) {
            ctx.beginPath();
            ctx.moveTo(this.x, this.y - SDFV.LINEHEIGHT);
            ctx.lineTo(this.x, this.y + SDFV.LINEHEIGHT);
            ctx.stroke();
            ctx.beginPath();
            ctx.moveTo(this.x - SDFV.LINEHEIGHT, this.y);
            ctx.lineTo(this.x + SDFV.LINEHEIGHT, this.y);
            ctx.stroke();
        }

        ctx.strokeStyle = 'black';
    }

    public simple_draw(
        renderer: SDFGRenderer, ctx: CanvasRenderingContext2D,
        mousepos?: Point2D
    ): void {
        // Fast drawing function for small states
        const topleft = this.topleft();

        ctx.fillStyle = this.getCssProperty(
            renderer, '--state-background-color'
        );
        ctx.fillRect(topleft.x, topleft.y, this.width, this.height);
        ctx.fillStyle = this.getCssProperty(renderer, '--state-text-color');

        if (mousepos && this.intersect(mousepos.x, mousepos.y))
            renderer.set_tooltip((c) => this.tooltip(c));

        // Draw state name in center without contents (does not look good)
        /*
        let FONTSIZE = Math.min(
            renderer.canvas_manager.points_per_pixel() * 16, 100
        );
        let label = this.label();

        let oldfont = ctx.font;
        ctx.font = FONTSIZE + "px Arial";

        let textmetrics = ctx.measureText(label);
        ctx.fillText(
            label, this.x - textmetrics.width / 2.0,
            this.y - this.height / 6.0 + FONTSIZE / 2.0
        );

        ctx.font = oldfont;
        */
    }

    public shade(
        _renderer: SDFGRenderer, ctx: CanvasRenderingContext2D, color: string,
        alpha: number = 0.4
    ): void {
        // Save the current style properties.
        const orig_fill_style = ctx.fillStyle;
        const orig_alpha = ctx.globalAlpha;

        ctx.globalAlpha = alpha;
        ctx.fillStyle = color;

        const topleft = this.topleft();
        ctx.fillRect(topleft.x, topleft.y, this.width, this.height);

        // Restore the previous style properties.
        ctx.fillStyle = orig_fill_style;
        ctx.globalAlpha = orig_alpha;
    }

    public tooltip(container: HTMLElement): void {
        container.innerText = 'State: ' + this.label();
    }

    public attributes(): any {
        return this.data.state.attributes;
    }

    public label(): string {
        return this.data.state.label;
    }

    public type(): string {
        return this.data.state.type;
    }

}

export class BreakState extends State {
}

export class ContinueState extends State {
}

export class LoopRegion extends ControlFlowRegion {

    public static get CONDITION_SPACING(): number {
        return 3 * SDFV.LINEHEIGHT;
    }

    public static get INIT_SPACING(): number {
        return 3 * SDFV.LINEHEIGHT;
    }

    public static get UPDATE_SPACING(): number {
        return 3 * SDFV.LINEHEIGHT;
    }

    public static get LOOP_STATEMENT_FONT(): string {
        return (SDFV.DEFAULT_CANVAS_FONTSIZE * 1.5).toString() +
            'px sans-serif';
    }

    public draw(
        renderer: SDFGRenderer, ctx: CanvasRenderingContext2D,
        _mousepos?: Point2D
    ): void {
        const topleft = this.topleft();
        const visibleRect = renderer.get_visible_rect();

        let clamped;
        if (visibleRect)
            clamped = {
                x: Math.max(topleft.x, visibleRect.x),
                y: Math.max(topleft.y, visibleRect.y),
                x2: Math.min(
                    topleft.x + this.width, visibleRect.x + visibleRect.w
                ),
                y2: Math.min(
                    topleft.y + this.height, visibleRect.y + visibleRect.h
                ),
                w: 0,
                h: 0,
            };
        else
            clamped = {
                x: topleft.x,
                y: topleft.y,
                x2: topleft.x + this.width,
                y2: topleft.y + this.height,
                w: 0,
                h: 0,
            };
        clamped.w = clamped.x2 - clamped.x;
        clamped.h = clamped.y2 - clamped.y;
        if (!(ctx as any).lod)
            clamped = {
                x: topleft.x, y: topleft.y, x2: 0, y2: 0,
                w: this.width, h: this.height
            };

        // Draw the loop background below everything and stroke the border.
        ctx.fillStyle = this.getCssProperty(
            renderer, '--loop-background-color'
        );
        ctx.strokeStyle = this.getCssProperty(
            renderer, '--loop-foreground-color'
        );
        ctx.fillRect(clamped.x, clamped.y, clamped.w, clamped.h);

        // Only draw line if close enough.
        const ppp = renderer.get_canvas_manager()?.points_per_pixel();
        if (!(ctx as any).lod || (ppp && ppp < SDFV.NODE_LOD)) {
            ctx.strokeRect(clamped.x, clamped.y, clamped.w, clamped.h);
        }

        ctx.fillStyle = this.getCssProperty(
            renderer, '--loop-foreground-color'
        );

        const oldFont = ctx.font;
        let topSpacing = LoopRegion.META_LABEL_MARGIN;
        let remainingHeight = this.height;

        // Draw the init statement if there is one.
        if (this.attributes().init_statement) {
            topSpacing += LoopRegion.INIT_SPACING;
            const initBottomLineY = topleft.y + LoopRegion.INIT_SPACING;
            ctx.beginPath();
            ctx.moveTo(topleft.x, initBottomLineY);
            ctx.lineTo(topleft.x + this.width, initBottomLineY);
            ctx.stroke();

            if (!too_far_away_for_text(renderer, ctx)) {

                ctx.font = LoopRegion.LOOP_STATEMENT_FONT;
                const initStatement = this.attributes().init_statement?.string_data;
                const initTextY = (
                    (topleft.y + (LoopRegion.INIT_SPACING / 2)) +
                    (SDFV.LINEHEIGHT / 2)
                );
                if (initStatement) {
                    const initTextMetrics = ctx.measureText(initStatement);
                    const initTextX = this.x - (initTextMetrics.width / 2);
                    ctx.fillText(initStatement, initTextX, initTextY);
                }
    
                ctx.font = oldFont;
                ctx.fillText(
                    'init', topleft.x + LoopRegion.META_LABEL_MARGIN, initTextY
                );
            }
        }

        // Draw the condition (either on top if the loop is a regularly
        // structured loop, or on the bottom if the loop is an inverted
        // (do-while-style) loop). If the condition is drawn on top, make sure
        // the init statement spacing is respected if there is one.
        let condTopY = topleft.y;
        let condLineY = condTopY + LoopRegion.CONDITION_SPACING;
        if (this.attributes().inverted) {
            condTopY = topleft.y +
                (this.height - LoopRegion.CONDITION_SPACING);
            condLineY = condTopY - LoopRegion.CONDITION_SPACING;
        } else if (this.attributes().init_statement) {
            condTopY += LoopRegion.INIT_SPACING;
            condLineY = condTopY + LoopRegion.CONDITION_SPACING;
        }
        topSpacing += LoopRegion.CONDITION_SPACING;
        ctx.beginPath();
        ctx.moveTo(topleft.x, condLineY);
        ctx.lineTo(topleft.x + this.width, condLineY);
        ctx.stroke();


        if (!too_far_away_for_text(renderer, ctx)) {

            ctx.font = LoopRegion.LOOP_STATEMENT_FONT;
            const condStatement = this.attributes().loop_condition?.string_data;
            const condTextY = (
                (condTopY + (LoopRegion.CONDITION_SPACING / 2)) +
                (SDFV.LINEHEIGHT / 2)
            );
            if (condStatement) {
                const condTextMetrics = ctx.measureText(condStatement);
                const condTextX = this.x - (condTextMetrics.width / 2);
                ctx.fillText(condStatement, condTextX, condTextY);
                ctx.font = oldFont;
                ctx.fillText(
                    'while', topleft.x + LoopRegion.META_LABEL_MARGIN, condTextY
                );
            }
        }

        // Draw the update statement if there is one.
        if (this.attributes().update_statement) {
            remainingHeight -= LoopRegion.UPDATE_SPACING;
            const updateTopY = topleft.y + (
                this.height - LoopRegion.UPDATE_SPACING
            );
            ctx.beginPath();
            ctx.moveTo(topleft.x, updateTopY);
            ctx.lineTo(topleft.x + this.width, updateTopY);
            ctx.stroke();


            if (!too_far_away_for_text(renderer, ctx)) {

                ctx.font = LoopRegion.LOOP_STATEMENT_FONT;
                const updateStatement =
                    this.attributes().update_statement.string_data;
                const updateTextY = (
                    (updateTopY + (LoopRegion.UPDATE_SPACING / 2)) +
                    (SDFV.LINEHEIGHT / 2)
                );
                const updateTextMetrics = ctx.measureText(updateStatement);
                const updateTextX = this.x - (updateTextMetrics.width / 2);
                ctx.fillText(updateStatement, updateTextX, updateTextY);
                ctx.font = oldFont;
                ctx.fillText(
                    'update', topleft.x + LoopRegion.META_LABEL_MARGIN,
                    updateTextY
                );
            }
        }
        remainingHeight -= topSpacing;

        ctx.font = oldFont;

        if (visibleRect && visibleRect.x <= topleft.x &&
            visibleRect.y <= topleft.y + SDFV.LINEHEIGHT &&
            SDFVSettings.showStateNames)

            if (!too_far_away_for_text(renderer, ctx)) {

                ctx.fillText(
                    this.label(), topleft.x + LoopRegion.META_LABEL_MARGIN,
                    topleft.y + topSpacing + SDFV.LINEHEIGHT
                );
            }

        // If this state is selected or hovered
        if (!(ctx as any).lod || (ppp && ppp < SDFV.NODE_LOD)) {
            if ((this.selected || this.highlighted || this.hovered) &&
                (clamped.x === topleft.x ||
                    clamped.y === topleft.y ||
                    clamped.x2 === topleft.x + this.width ||
                    clamped.y2 === topleft.y + this.height)) {
                ctx.strokeStyle = this.strokeStyle(renderer);
                ctx.strokeRect(clamped.x, clamped.y, clamped.w, clamped.h);
            }
        }

        // If collapsed, draw a "+" sign in the middle
        if (this.attributes().is_collapsed) {
            const plusCenterY = topleft.y + (remainingHeight / 2) + topSpacing;
            ctx.beginPath();
            ctx.moveTo(this.x, plusCenterY - SDFV.LINEHEIGHT);
            ctx.lineTo(this.x, plusCenterY + SDFV.LINEHEIGHT);
            ctx.stroke();
            ctx.beginPath();
            ctx.moveTo(this.x - SDFV.LINEHEIGHT, plusCenterY);
            ctx.lineTo(this.x + SDFV.LINEHEIGHT, plusCenterY);
            ctx.stroke();
        }

        ctx.strokeStyle = 'black';
    }

    public tooltip(container: HTMLElement): void {
        container.innerText = 'Loop: ' + this.label();
    }

}

export class SDFGNode extends SDFGElement {

    public draw(
        renderer: SDFGRenderer, ctx: CanvasRenderingContext2D,
        _mousepos?: Point2D,
        fgstyle: string = '--node-foreground-color',
        bgstyle: string = '--node-background-color'
    ): void {
        const topleft = this.topleft();
        const visible_rect = renderer.get_visible_rect();
        let clamped;
        if (visible_rect)
            clamped = {
                x: Math.max(topleft.x, visible_rect.x),
                y: Math.max(topleft.y, visible_rect.y),
                x2: Math.min(
                    topleft.x + this.width, visible_rect.x + visible_rect.w
                ),
                y2: Math.min(
                    topleft.y + this.height, visible_rect.y + visible_rect.h
                ),
                w: 0,
                h: 0,
            };
        else
            clamped = {
                x: topleft.x,
                y: topleft.y,
                x2: topleft.x + this.width,
                y2: topleft.y + this.height,
                w: 0,
                h: 0,
            };
        clamped.w = clamped.x2 - clamped.x;
        clamped.h = clamped.y2 - clamped.y;
        if (!(ctx as any).lod)
            clamped = {
                x: topleft.x, y: topleft.y, x2: 0, y2: 0,
                w: this.width, h: this.height
            };

        ctx.fillStyle = this.getCssProperty(renderer, bgstyle);
        ctx.fillRect(clamped.x, clamped.y, clamped.w, clamped.h);

        // Only draw line if close enough to see it.
        const ppp = renderer.get_canvas_manager()?.points_per_pixel();
        if (!(ctx as any).lod || (ppp && ppp < SDFV.NODE_LOD)) {
            if (clamped.x === topleft.x &&
                clamped.y === topleft.y &&
                clamped.x2 === topleft.x + this.width &&
                clamped.y2 === topleft.y + this.height) {
                ctx.strokeStyle = this.strokeStyle(renderer);
                ctx.strokeRect(clamped.x, clamped.y, clamped.w, clamped.h);
            }
        }
        if (this.label()) {

            if (!too_far_away_for_text(renderer, ctx)) {

                ctx.fillStyle = this.getCssProperty(renderer, fgstyle);
                const textw = ctx.measureText(this.label()).width;
                if (!visible_rect)
                    ctx.fillText(
                        this.label(), this.x - textw / 2, this.y + SDFV.LINEHEIGHT / 4
                    );
                else if (visible_rect && visible_rect.x <= topleft.x &&
                    visible_rect.y <= topleft.y + SDFV.LINEHEIGHT)
                    ctx.fillText(
                        this.label(), this.x - textw / 2, this.y + SDFV.LINEHEIGHT / 4
                    );
            }
        }
    }

    public simple_draw(
        renderer: SDFGRenderer, ctx: CanvasRenderingContext2D,
        _mousepos?: Point2D
    ): void {
        // Fast drawing function for small nodes
        const topleft = this.topleft();
        ctx.fillStyle = this.getCssProperty(
            renderer, '--node-background-color'
        );
        ctx.fillRect(topleft.x, topleft.y, this.width, this.height);
        ctx.fillStyle = this.getCssProperty(
            renderer, '--node-foreground-color'
        );
    }

    public shade(
        _renderer: SDFGRenderer, ctx: CanvasRenderingContext2D, color: string,
        alpha: number = 0.4
    ): void {
        // Save the current style properties.
        const orig_fill_style = ctx.fillStyle;
        const orig_alpha = ctx.globalAlpha;

        ctx.globalAlpha = alpha;
        ctx.fillStyle = color;

        const topleft = this.topleft();
        ctx.fillRect(topleft.x, topleft.y, this.width, this.height);

        // Restore the previous style properties.
        ctx.fillStyle = orig_fill_style;
        ctx.globalAlpha = orig_alpha;
    }

    public label(): string {
        return this.data.node.label;
    }

    public attributes(): any {
        return this.data.node.attributes;
    }

    public type(): string {
        return this.data.node.type;
    }

    public set_layout(): void {
        this.width = this.data.node.attributes.layout.width;
        this.height = this.data.node.attributes.layout.height;
    }

}

export abstract class Edge extends SDFGElement {

    public points: any[] = [];
    public src_connector: any;
    public dst_connector: any;

    public get_points(): any[] {
        return this.points;
    }

    public setViewToSource(renderer: SDFGRenderer): void {
        const tPoint = this.points[0];
        renderer.moveViewTo(tPoint.x, tPoint.y);
    }

    public setViewToDestination(renderer: SDFGRenderer): void {
        const tPoint = this.points[this.points.length - 1];
        renderer.moveViewTo(tPoint.x, tPoint.y);
    }

    protected drawArrow(
        ctx: CanvasRenderingContext2D, p1: Point2D, p2: Point2D, size: number,
        offset: number = 0, padding: number = 0
    ): void {
        // Rotate the context to point along the path
        const dx = p2.x - p1.x;
        const dy = p2.y - p1.y;
        const rot = Math.atan2(dy, dx);
        ctx.translate(p2.x, p2.y);
        ctx.rotate(rot);

        // arrowhead
        ctx.beginPath();
        ctx.moveTo(0 + padding + offset, 0);
        ctx.lineTo(((-2 * size) - padding) - offset, -(size + padding));
        ctx.lineTo(((-2 * size) - padding) - offset, (size + padding));
        ctx.closePath();
        ctx.fill();

        // Restore context
        ctx.rotate(-rot);
        ctx.translate(-p2.x, -p2.y);
    }

    public create_arrow_line(ctx: CanvasRenderingContext2D): void {
        ctx.moveTo(this.points[0].x, this.points[0].y);
        if (this.points.length === 2) {
            // Straight line can be drawn
            ctx.lineTo(this.points[1].x, this.points[1].y);
        } else {
            let i;
            for (i = 1; i < this.points.length - 2; i++) {
                const xm = (this.points[i].x + this.points[i + 1].x) / 2.0;
                const ym = (this.points[i].y + this.points[i + 1].y) / 2.0;
                ctx.quadraticCurveTo(
                    this.points[i].x, this.points[i].y, xm, ym
                );
            }
            ctx.quadraticCurveTo(this.points[i].x, this.points[i].y,
                this.points[i + 1].x, this.points[i + 1].y);
        }
    }

    public debug_draw(
        renderer: SDFGRenderer, ctx: CanvasRenderingContext2D
    ): void {
        if (renderer.debug_draw) {
            // Print the center and bounding box in debug mode.
            ctx.beginPath();
            ctx.arc(this.x, this.y, 1, 0, 2 * Math.PI, false);
            ctx.fillStyle = 'red';
            ctx.fill();
            ctx.strokeStyle = 'red';
            ctx.stroke();
            ctx.strokeRect(
                this.x - (this.width / 2.0), this.y - (this.height / 2.0),
                this.width, this.height
            );

            // Print the points
            for (const p of this.points)
                ctx.strokeRect(p.x - 2, p.y - 2, 4, 4);
        }
    }

    public shade(
        _renderer: SDFGRenderer, ctx: CanvasRenderingContext2D, color: string,
        alpha: number = 0.4
    ): void {
        ctx.beginPath();
        this.create_arrow_line(ctx);

        // Save current style properties.
        const orig_stroke_style = ctx.strokeStyle;
        const orig_fill_style = ctx.fillStyle;
        const orig_line_cap = ctx.lineCap;
        const orig_line_width = ctx.lineWidth;
        const orig_alpha = ctx.globalAlpha;

        ctx.globalAlpha = alpha;
        ctx.lineWidth = orig_line_width + 4;
        ctx.fillStyle = color;
        ctx.strokeStyle = color;
        ctx.lineCap = 'butt';

        ctx.stroke();

        if (this.points.length < 2)
            return;
        this.drawArrow(ctx, this.points[this.points.length - 2],
            this.points[this.points.length - 1], 3, 0, 4);

        // Restore previous stroke style, width, and opacity.
        ctx.strokeStyle = orig_stroke_style;
        ctx.fillStyle = orig_fill_style;
        ctx.lineCap = orig_line_cap;
        ctx.lineWidth = orig_line_width;
        ctx.globalAlpha = orig_alpha;
    }

    public set_layout(): void {
        // NOTE: Setting this.width/height will disrupt dagre in self-edges
    }

    public intersect(
        x: number, y: number, w: number = 0, h: number = 0
    ): boolean {
        // First, check bounding box
        if (!super.intersect(x, y, w, h)) {
            return false;
        }

        // Then (if point), check distance from line
        if (w === 0 || h === 0) {
            for (let i = 0; i < this.points.length - 1; i++) {
                const dist = ptLineDistance(
                    { x: x, y: y }, this.points[i], this.points[i + 1]
                );
                if (dist <= 5.0)
                    return true;
            }
            return false;
        }
        else { 
<<<<<<< HEAD
            // It is a rectangle.
            // Check if any of the rectangles, spanned by pairs of points of the line,
=======
            // Its a rectangle.
            // Check if the any of the rectangles, spanned by pairs of points of the line,
>>>>>>> e72214f7
            // intersect the input rectangle.
            // This is needed for long Interstate edges that have a huge bounding box and
            // intersect almost always with the viewport even if they are not visible.
            // This is only an approximation to detect if a line is in the viewport and
            // could be made more accurate at the cost of more computation.
            for (let i = 0; i < this.points.length - 1; i++) {
                const linepoint_0 = this.points[i];
                const linepoint_1 = this.points[i + 1];
                // Rectangle spanned by the two line points
                const r = {
                    x: Math.min(linepoint_0.x, linepoint_1.x),
                    y: Math.min(linepoint_0.y, linepoint_1.y),
                    w: Math.abs(linepoint_1.x - linepoint_0.x),
                    h: Math.abs(linepoint_1.y - linepoint_0.y)
                }

                // Check if the two rectangles intersect
                if (r.x + r.w >= x && r.x <= x+w &&
                    r.y + r.h >= y && r.y <= y+h) {
                        return true;
                }
            }
            return false;
        }
    }

}

export class Memlet extends Edge {

    public create_arrow_line(ctx: CanvasRenderingContext2D): void {
        // Draw memlet edges with quadratic curves through the arrow points.
        ctx.moveTo(this.points[0].x, this.points[0].y);
        if (this.points.length === 2) {
            // Straight line can be drawn
            ctx.lineTo(this.points[1].x, this.points[1].y);
        } else {

<<<<<<< HEAD
=======
            // ctx.lineTo(this.points[this.points.length-1].x, this.points[this.points.length-1].y);

>>>>>>> e72214f7
            let i;
            if (SDFVSettings.curvedEdges) {
                for (i = 1; i < this.points.length - 2; i++) {
                    const xm = (this.points[i].x + this.points[i + 1].x) / 2.0;
                    const ym = (this.points[i].y + this.points[i + 1].y) / 2.0;
                    ctx.quadraticCurveTo(
                        this.points[i].x, this.points[i].y, xm, ym
                    );
                }
                ctx.quadraticCurveTo(this.points[i].x, this.points[i].y,
                    this.points[i + 1].x, this.points[i + 1].y);
            }
            else {
                // Straight lines
                for (i = 1; i < this.points.length; i++) {
                    ctx.lineTo(this.points[i].x, this.points[i].y);
                }
            }
            
        }
    }

    public draw(
        renderer: SDFGRenderer, ctx: CanvasRenderingContext2D,
        _mousepos?: Point2D
    ): void {
        ctx.beginPath();
        this.create_arrow_line(ctx);

        if (this.hovered)
            renderer.set_tooltip((c) => this.tooltip(c, renderer));
        ctx.fillStyle = ctx.strokeStyle = this.strokeStyle(renderer);

        let skipArrow = false;
        if (this.attributes().data) {
            // CR edges have dashed lines
            if (this.data.attributes.wcr)
                ctx.setLineDash([3, 2]);
            else
                ctx.setLineDash([1, 0]);
        } else {
            // Empty memlet, i.e., a dependency edge. Do not draw the arrowhead.
            skipArrow = true;
        }

        ctx.stroke();

        ctx.setLineDash([1, 0]);

        if (this.points.length < 2)
            return;

        // Show anchor points for moving
        if (this.selected && renderer.get_mouse_mode() === 'move') {
            let i;
            for (i = 1; i < this.points.length - 1; i++)
                ctx.strokeRect(
                    this.points[i].x - 5, this.points[i].y - 5, 8, 8
                );
        }

        if (!skipArrow)
            this.drawArrow(
                ctx, this.points[this.points.length - 2],
                this.points[this.points.length - 1], 3
            );
    }

    public tooltip(
        container: HTMLElement, renderer?: SDFGRenderer
    ): void {
        if (!renderer)
            return;

        super.tooltip(container);

        const dsettings = renderer.view_settings();
        const attr = this.attributes();

        if (attr.data === null || attr.data === undefined) {  // Empty memlet
            container.style.display = 'none';
            return;
        }

        let contents = attr.data;
        contents += sdfg_property_to_string(attr.subset, dsettings);

        if (attr.other_subset)
            contents += ' -> ' + sdfg_property_to_string(
                attr.other_subset, dsettings
            );

        if (attr.wcr)
            contents += '<br /><b>CR: ' + sdfg_property_to_string(
                attr.wcr, dsettings
            ) + '</b>';

        let num_accesses = null;
        if (attr.volume)
            num_accesses = sdfg_property_to_string(attr.volume, dsettings);
        else
            num_accesses = sdfg_property_to_string(
                attr.num_accesses, dsettings
            );

        if (attr.dynamic) {
            if (num_accesses === '0' || num_accesses === '-1')
                num_accesses = '<b>Dynamic (unbounded)</b>';
            else
                num_accesses = '<b>Dynamic</b> (up to ' +
                    num_accesses + ')';
        } else if (num_accesses === '-1') {
            num_accesses = '<b>Dynamic (unbounded)</b>';
        }

        contents += '<br /><font style="font-size: 14px">Volume: ' +
            num_accesses + '</font>';
        container.innerHTML = contents;
    }

    public label(): string {
        return '';
    }

}

export class InterstateEdge extends Edge {

    // Parent ID is the state ID, if relevant
    public constructor(
        data: any,
        id: number,
        sdfg: JsonSDFG,
        parent_id: number | null = null,
        parentElem?: SDFGElement,
        public readonly src?: string,
        public readonly dst?: string,
    ) {
        super(data, id, sdfg, parent_id, parentElem);
    }

    public create_arrow_line(ctx: CanvasRenderingContext2D): void {
        // Draw intersate edges with bezier curves through the arrow points.
        ctx.moveTo(this.points[0].x, this.points[0].y);
        let i;
        
        if (SDFVSettings.curvedEdges) {
            let lastX = this.points[0].x;
            let lastY = this.points[0].y;
            for (i = 1; i < this.points.length; i++) {
                const intermediateY = (lastY + this.points[i].y) / 2.0;
                ctx.bezierCurveTo(
                    lastX, intermediateY,
                    this.points[i].x, intermediateY,
                    this.points[i].x, this.points[i].y
                );
                lastX = this.points[i].x;
                lastY = this.points[i].y;
            }
        }
        else {
            // Straight lines
            for (i = 1; i < this.points.length; i++) {
                ctx.lineTo(this.points[i].x, this.points[i].y);
            }
        }
        
    }

    protected drawArrow(
        ctx: CanvasRenderingContext2D, p1: Point2D, p2: Point2D, size: number,
        offset: number = 0, padding: number = 0
    ): void {
        // Rotate the context to point along the path. This overrides the
        // default (memlet-style) arrow drawing, because the arrow line is
        // interpolated differently for interstate edges (using bezier curves
        // through arrow points rather than quadratic curves). As such, the
        // angle of the last line segment is different and needs to be
        // calculated differently.
        if (!SDFVSettings.useVerticalStateMachineLayout) {
            // This is not used if the 'old-style' layout is used.
            super.drawArrow(ctx, p1, p2, size, offset, padding);
        } else {
            const dx = 0;
            const dy = p2.y - p1.y;
            const rot = Math.atan2(dy, dx);
            ctx.translate(p2.x, p2.y);
            ctx.rotate(rot);

            // arrowhead
            ctx.beginPath();
            ctx.moveTo(0 + padding + offset, 0);
            ctx.lineTo(((-2 * size) - padding) - offset, -(size + padding));
            ctx.lineTo(((-2 * size) - padding) - offset, (size + padding));
            ctx.closePath();
            ctx.fill();

            // Restore context
            ctx.rotate(-rot);
            ctx.translate(-p2.x, -p2.y);
        }
    }

    public draw(
        renderer: SDFGRenderer, ctx: CanvasRenderingContext2D,
        _mousepos?: Point2D
    ): void {
        ctx.beginPath();
        this.create_arrow_line(ctx);

        let style = this.strokeStyle(renderer);

        // Interstate edge
        if (style === this.getCssProperty(renderer, '--color-default'))
            style = this.getCssProperty(renderer, '--interstate-edge-color');
        ctx.fillStyle = ctx.strokeStyle = style;
        ctx.setLineDash([1, 0]);
        ctx.stroke();

        if (this.points.length < 2)
            return;

        // Show anchor points for moving
        if (this.selected && renderer.get_mouse_mode() === 'move') {
            let i;
            for (i = 1; i < this.points.length - 1; i++)
                ctx.strokeRect(
                    this.points[i].x - 5, this.points[i].y - 5, 8, 8
                );
        }

        this.drawArrow(
            ctx, this.points[this.points.length - 2],
            this.points[this.points.length - 1], 3
        );

        if (SDFVSettings.alwaysOnISEdgeLabels)
            this.drawLabel(renderer, ctx);

        if (this.hovered)
            renderer.set_tooltip((c) => this.tooltip(c, renderer));
    }

    public tooltip(container: HTMLElement, renderer?: SDFGRenderer): void {
        if (!renderer)
            return;
        super.tooltip(container);
        container.classList.add('sdfvtooltip--interstate-edge');
        container.innerText = this.label();
        if (!this.label())
            container.style.display = 'none';
    }

    public drawLabel(
        renderer: SDFGRenderer, ctx: CanvasRenderingContext2D
    ): void {
        const ppp = renderer.get_canvas_manager()?.points_per_pixel();
        if (ppp === undefined)
            return;
        if ((ctx as any).lod && ppp >= SDFV.SCOPE_LOD)
            return;

        const labelLines = [];
        if (this.attributes().assignments) {
            for (const k of Object.keys(this.attributes().assignments ?? []))
                labelLines.push(k + ' 🡐 ' + this.attributes().assignments[k]);
        }
        const cond = this.attributes().condition?.string_data;
        if (cond && cond !== '1' && cond !== 'true')
            labelLines.push('if ' + cond);

        if (labelLines.length < 1)
            return;

        const oldFont = ctx.font;
        ctx.font = '8px sans-serif';
        const labelHs = [];
        const labelWs = [];
        for (const l of labelLines) {
            const labelMetrics = ctx.measureText(l);

            let label_width = Math.abs(labelMetrics.actualBoundingBoxLeft) +
                Math.abs(labelMetrics.actualBoundingBoxRight);
            let label_height = Math.abs(labelMetrics.actualBoundingBoxDescent) +
                Math.abs(labelMetrics.actualBoundingBoxAscent);
            
            // In case of canvas2pdf context, that only has width and height
            // as TextMetrics properties
            if (label_width != label_width)
                label_width = (labelMetrics as any).width;
            if (label_height != label_height)
                label_height = (labelMetrics as any).height;

            labelWs.push(label_width);
            labelHs.push(label_height);
        }
        const labelW = Math.max(...labelWs);
        const labelH = labelHs.reduce((pv, cv) => {
            if (!cv)
                return pv;
            return cv + SDFV.LINEHEIGHT + pv;
        });

        // The label is positioned at the origin of the interstate edge, offset
        // so that it does not intersect the edge or the state it originates
        // from. There are a few cases to consider:
        // 1. The edge exits from the top/bottom of a node. Then the label is
        //    placed right next to the source point, offset up/down by
        //    LABEL_PADDING pixels to not intersect with the state. If the edge
        //    moves to the right/left, place the label to the left/right of the
        //    edge to avoid intersection.
        // 2. The edge exits from the side of a node. Then the label is placed
        //    next to the source point, offset up/down by LABEL_PADDING pixels
        //    depending on whether the edge direction is down/up, so it does not
        //    intersect with the edge. To avoid intersecting with the node, the
        //    label is also offset LABEL_PADDING pixels to the left/right,
        //    depending on whether the edge exits to the left/right of the node.
        const LABEL_PADDING = 3;
        const srcP = this.points[0];
        const srcNode = this.src !== undefined ?
            renderer.get_graph()?.node(this.src) : null;
        // Initial offsets are good for edges coming out of a node's top border.
        let offsetX = LABEL_PADDING;
        let offsetY = -LABEL_PADDING;
        if (srcNode) {
            const stl = srcNode.topleft();
            if (Math.abs(srcP.y - (stl.y + srcNode.height)) < 1) {
                // Edge exits the bottom of a node.
                offsetY = LABEL_PADDING + labelH;
                // If the edge moves right, offset the label to the left.
                if (this.points[1].x > srcP.x)
                    offsetX = -(LABEL_PADDING + labelW);
            } else if (Math.abs(srcP.x - stl.x) < 1) {
                // Edge exits to the left of a node.
                offsetX = -(LABEL_PADDING + labelW);
                // If the edge moves down, offset the label upwards.
                if (this.points[1].y <= srcP.y)
                    offsetY = LABEL_PADDING + labelH;
            } else if (Math.abs(srcP.x - (stl.x + srcNode.width)) < 1) {
                // Edge exits to the right of a node.
                // If the edge moves down, offset the label upwards.
                if (this.points[1].y <= srcP.y)
                    offsetY = LABEL_PADDING + labelH;
            } else {
                // Edge exits the top of a node.
                // If the edge moves right, offset the label to the left.
                if (this.points[1].x > srcP.x)
                    offsetX = -(LABEL_PADDING + labelW);
            }
        } else {
            // Failsafe offset calculation if no source node is present.
            if (this.points[0].x > this.points[1].x)
                offsetX = -(labelW + LABEL_PADDING);
            if (this.points[0].y <= this.points[1].y)
                offsetY = labelH + LABEL_PADDING;
        }

        ctx.fillStyle = this.getCssProperty(
            renderer, '--interstate-edge-color'
        );
        for (let i = 0; i < labelLines.length; i++) {
            ctx.fillText(
                labelLines[i],
                srcP.x + offsetX,
                (srcP.y + offsetY) - (i * (labelHs[0] + SDFV.LINEHEIGHT))
            );
        }
        ctx.font = oldFont;
    }

}

export class Connector extends SDFGElement {

    public custom_label: string | null = null;
    public linkedElem?: SDFGElement;
    public connectorType: 'in' | 'out' = 'in';

    public draw(
        renderer: SDFGRenderer, ctx: CanvasRenderingContext2D,
        _mousepos?: Point2D, edge: Edge | null = null
    ): void {
        const scope_connector = (
            this.data.name.startsWith('IN_') ||
            this.data.name.startsWith('OUT_')
        );
        const topleft = this.topleft();
        ctx.beginPath();
        drawEllipse(ctx, topleft.x, topleft.y, this.width, this.height);
        ctx.closePath();
        ctx.strokeStyle = this.strokeStyle(renderer);
        let fillColor;
        if (scope_connector) {
            let cname = this.data.name;
            if (cname.startsWith('IN_'))
                cname = cname.substring(3);
            else
                cname = cname.substring(4);

            ctx.lineWidth = 0.4;
            ctx.stroke();
            ctx.lineWidth = 1.0;
            fillColor = this.getCssProperty(
                renderer, '--connector-scoped-color'
            );
            this.custom_label = null;
        } else if (!edge) {
            ctx.stroke();
            fillColor = this.getCssProperty(renderer, '--node-missing-background-color');
            this.custom_label = "No edge connected";
        } else {
            ctx.stroke();
            fillColor = this.getCssProperty(
                renderer, '--connector-unscoped-color'
            );
            this.custom_label = null;
        }

        // PDFs do not support transparent fill colors
        if ((ctx as any).pdf)
            fillColor = fillColor.substr(0, 7);

        ctx.fillStyle = fillColor;

        // PDFs do not support stroke and fill on the same object
        if ((ctx as any).pdf) {
            ctx.beginPath();
            drawEllipse(ctx, topleft.x, topleft.y, this.width, this.height);
            ctx.closePath();
        }
        ctx.fill();

        if (this.strokeStyle(renderer) !== this.getCssProperty(renderer, '--color-default'))
            renderer.set_tooltip((c) => this.tooltip(c));
    }

    public attributes(): any {
        return {};
    }

    public set_layout(): void {
        return;
    }

    public label(): string {
        if (this.custom_label)
            return this.data.name + ': ' + this.custom_label;
        return this.data.name;
    }

    public tooltip(container: HTMLElement): void {
        super.tooltip(container);
        if (this.custom_label)
            container.classList.add('sdfvtooltip--error');
        else
            container.classList.add('sdfvtooltip--connector');

        container.innerText = this.label();
    }

}

export class AccessNode extends SDFGNode {

    public draw(
        renderer: SDFGRenderer, ctx: CanvasRenderingContext2D,
        _mousepos?: Point2D
    ): void {
        const topleft = this.topleft();
        ctx.beginPath();
        drawEllipse(ctx, topleft.x, topleft.y, this.width, this.height);
        ctx.closePath();
        ctx.strokeStyle = this.strokeStyle(renderer);

        const name = this.data.node.attributes.data;
        const nodedesc = this.sdfg.attributes._arrays[name];
        // Streams have dashed edges
        if (nodedesc && nodedesc.type === 'Stream') {
            ctx.setLineDash([5, 3]);
        } else {
            ctx.setLineDash([1, 0]);
        }

        // Non-transient (external) data is thicker
        if (nodedesc && nodedesc.attributes.transient === true) {
            ctx.lineWidth = 1.0;
        } else {
            ctx.lineWidth = 3.0;
        }
        ctx.stroke();
        ctx.lineWidth = 1.0;
        ctx.setLineDash([1, 0]);

        // Views are colored like connectors
        if (nodedesc && nodedesc.type.includes('View')) {
            ctx.fillStyle = this.getCssProperty(
                renderer, '--connector-unscoped-color'
            );
        } else if (nodedesc && nodedesc.type.includes('Reference')) {
            ctx.fillStyle = this.getCssProperty(
                renderer, '--reference-background-color'
            );
        } else if (nodedesc && this.sdfg.attributes.constants_prop &&
            this.sdfg.attributes.constants_prop[name] !== undefined) {
            ctx.fillStyle = this.getCssProperty(
                renderer, '--connector-scoped-color'
            );
        } else if (nodedesc) {
            ctx.fillStyle = this.getCssProperty(
                renderer, '--node-background-color'
            );
        } else {
            ctx.fillStyle = this.getCssProperty(
                renderer, '--node-missing-background-color'
            );
        }

        // PDFs do not support stroke and fill on the same object
        if ((ctx as any).pdf) {
            ctx.beginPath();
            drawEllipse(ctx, topleft.x, topleft.y, this.width, this.height);
            ctx.closePath();
        }
        ctx.fill();
        if (nodedesc) {
            ctx.fillStyle = this.getCssProperty(
                renderer, '--node-foreground-color'
            );
        } else {
            ctx.fillStyle = this.getCssProperty(
                renderer, '--node-missing-foreground-color'
            );
            if (this.strokeStyle(renderer) !== this.getCssProperty(renderer, '--color-default'))
                renderer.set_tooltip((c) => this.tooltip(c));
        }

        // If we are far away, don't show the text
        if (too_far_away_for_text(renderer, ctx)) {
            return;
        }

        const textmetrics = ctx.measureText(this.label());
        ctx.fillText(
            this.label(), this.x - textmetrics.width / 2.0,
            this.y + SDFV.LINEHEIGHT / 4.0
        );
    }

    public label(): string {
        const name = this.data.node.attributes.data;
        let lbl = name;
        if (SDFVSettings.showDataDescriptorSizes) {
            const nodedesc = this.sdfg.attributes._arrays[name];
            if (nodedesc && nodedesc.attributes.shape)
                lbl = ' ' + sdfg_property_to_string(nodedesc.attributes.shape);
        }
        return lbl;
    }

    public shade(
        _renderer: SDFGRenderer, ctx: CanvasRenderingContext2D, color: string,
        alpha: number = 0.4
    ): void {
        // Save the current style properties.
        const orig_fill_style = ctx.fillStyle;
        const orig_alpha = ctx.globalAlpha;

        ctx.globalAlpha = alpha;
        ctx.fillStyle = color;

        const topleft = this.topleft();
        ctx.beginPath();
        drawEllipse(ctx, topleft.x, topleft.y, this.width, this.height);
        ctx.closePath();
        ctx.fill();

        // Restore the previous style properties.
        ctx.fillStyle = orig_fill_style;
        ctx.globalAlpha = orig_alpha;
    }

    public tooltip(container: HTMLElement): void {
        super.tooltip(container);
        const nodedesc = this.sdfg.attributes._arrays[
            this.data.node.attributes.data
        ];
        if (nodedesc)
            return;
        container.classList.add('sdfvtooltip--error');
        container.innerText = 'Undefined array';
    }

}

export class ScopeNode extends SDFGNode {

    private cached_far_label: string | null = null;
    private cached_close_label: string | null = null;

    private schedule_label_dict: { [key: string]: string } = {
        'Default': 'Default',
        'Sequential': 'Seq',
        'MPI': 'MPI',
        'CPU_Multicore': 'OMP',
        'Unrolled': 'Unroll',
        'SVE_Map': 'SVE',
        'GPU_Default': 'GPU',
        'GPU_Device': 'GPU',
        'GPU_ThreadBlock': 'Block',
        'GPU_ThreadBlock_Dynamic': 'Block-Dyn',
        'GPU_Persistent': 'GPU-P',
        'FPGA_Device': 'FPGA',
        'Snitch': 'Snitch',
        'Snitch_Multicore': 'Snitch MC',
    };

    public draw(
        renderer: SDFGRenderer, ctx: CanvasRenderingContext2D,
        _mousepos?: Point2D
    ): void {
        let draw_shape;
        if (this.data.node.attributes.is_collapsed) {
            draw_shape = () => {
                drawHexagon(ctx, this.x, this.y, this.width, this.height, {
                    x: 0,
                    y: 0,
                });
            };
        } else {
            draw_shape = () => {
                drawTrapezoid(ctx, this.topleft(), this, this.scopeend());
            };
        }
        ctx.strokeStyle = this.strokeStyle(renderer);

        // Consume scopes have dashed edges
        if (this.data.node.type.startsWith('Consume'))
            ctx.setLineDash([5, 3]);
        else
            ctx.setLineDash([1, 0]);

        draw_shape();
        ctx.stroke();
        ctx.setLineDash([1, 0]);
        ctx.fillStyle = this.getCssProperty(
            renderer, '--node-background-color'
        );
        // PDFs do not support stroke and fill on the same object
        if ((ctx as any).pdf)
            draw_shape();
        ctx.fill();
        ctx.fillStyle = this.getCssProperty(
            renderer, '--node-foreground-color'
        );

        // If we are far away, don't show the text
        if (too_far_away_for_text(renderer, ctx)) {
            return;
        }

        drawAdaptiveText(
            ctx, renderer, this.far_label(renderer),
            this.close_label(renderer), this.x, this.y,
            this.width, this.height,
            SDFV.SCOPE_LOD
        );

        if (SDFVSettings.showMapSchedules)
            drawAdaptiveText(
                ctx, renderer, '', this.schedule_label(), this.x, this.y,
                this.width, this.height,
                SDFV.SCOPE_LOD, SDFV.DEFAULT_MAX_FONTSIZE, 0.7,
                SDFV.DEFAULT_FAR_FONT_MULTIPLIER, true,
                TextVAlign.BOTTOM, TextHAlign.RIGHT, {
                bottom: 2.0,
                right: this.height,
            }
            );
    }

    public shade(
        _renderer: SDFGRenderer, ctx: CanvasRenderingContext2D, color: string,
        alpha: number = 0.4
    ): void {
        // Save the current style properties.
        const orig_fill_style = ctx.fillStyle;
        const orig_alpha = ctx.globalAlpha;

        ctx.globalAlpha = alpha;
        ctx.fillStyle = color;

        if (this.data.node.attributes.is_collapsed)
            drawHexagon(ctx, this.x, this.y, this.width, this.height, {
                x: 0,
                y: 0,
            });
        else
            drawTrapezoid(ctx, this.topleft(), this, this.scopeend());
        ctx.fill();

        // Restore the previous style properties.
        ctx.fillStyle = orig_fill_style;
        ctx.globalAlpha = orig_alpha;
    }

    public schedule_label(): string {
        let attrs = this.attributes();
        if (this.scopeend() && this.parent_id !== null) {
            const entry = this.parentElem?.data.state.nodes[
                this.data.node.scope_entry
            ];
            if (entry !== undefined)
                attrs = entry.attributes;
        }

        let label = attrs.schedule ?? 'Default';
        try {
            label = this.schedule_label_dict[label];
        } catch (_err) {
        }

        // If this isn't a pre-defined schedule, show the raw name.
        if (!label)
            label = attrs.schedule;

        return label;
    }

    public far_label(
        renderer: SDFGRenderer, recompute: boolean = false
    ): string {
        if (!recompute && this.cached_far_label)
            return this.cached_far_label;

        let result = '[';

        let attrs = this.attributes();
        if (this.scopeend() && this.parent_id !== null) {
            const entry = this.parentElem?.data.state.nodes[
                this.data.node.scope_entry
            ];
            if (entry !== undefined)
                attrs = entry.attributes;
            else
                return this.label();
        }

        if (this instanceof ConsumeEntry || this instanceof ConsumeExit) {
            result += sdfg_consume_elem_to_string(
                attrs.num_pes ?? 1, renderer.view_settings()
            );
        } else {
            for (let i = 0; i < attrs.params.length; ++i)
                result += sdfg_range_elem_to_string(
                    attrs.range.ranges[i], renderer.view_settings()
                ) + ', ';
            // Remove trailing comma
            result = result.substring(0, result.length - 2);
        }
        result += ']';

        this.cached_far_label = result;

        return result;
    }

    public close_label(
        renderer: SDFGRenderer, recompute: boolean = false
    ): string {
        if (!recompute && this.cached_close_label)
            return this.cached_close_label;

        let attrs = this.attributes();

        let result = '';
        if (this.scopeend() && this.parent_id !== null) {
            const entry = this.parentElem?.data.state.nodes[
                this.data.node.scope_entry
            ];
            if (entry !== undefined)
                attrs = entry.attributes;
            else {
                this.cached_close_label = 'MISSING ENTRY NODE';
                return 'MISSING ENTRY NODE';
            }
        }

        result += '[';
        if (this instanceof ConsumeEntry || this instanceof ConsumeExit) {
            result += attrs.pe_index + '=' + sdfg_consume_elem_to_string(
                attrs.num_pes ?? 1, renderer.view_settings()
            );
        } else {
            for (let i = 0; i < attrs.params.length; ++i) {
                result += attrs.params[i] + '=';
                result += sdfg_range_elem_to_string(
                    attrs.range.ranges[i], renderer.view_settings()
                ) + ', ';
            }
            // Remove trailing comma
            result = result.substring(0, result.length - 2);
        }
        result += ']';

        this.cached_close_label = result;

        return result;
    }

    public scopeend(): boolean {
        return false;
    }

    public clear_cached_labels(): void {
        this.cached_close_label = null;
        this.cached_far_label = null;
    }

}

export class EntryNode extends ScopeNode {

    public scopeend(): boolean {
        return false;
    }

}

export class ExitNode extends ScopeNode {

    public scopeend(): boolean {
        return true;
    }

}

export class MapEntry extends EntryNode {

    public stroketype(ctx: CanvasRenderingContext2D): void {
        ctx.setLineDash([1, 0]);
    }

}

export class MapExit extends ExitNode {

    public stroketype(ctx: CanvasRenderingContext2D): void {
        ctx.setLineDash([1, 0]);
    }

}

export class ConsumeEntry extends EntryNode {

    public stroketype(ctx: CanvasRenderingContext2D): void {
        ctx.setLineDash([5, 3]);
    }

}

export class ConsumeExit extends ExitNode {

    public stroketype(ctx: CanvasRenderingContext2D): void {
        ctx.setLineDash([5, 3]);
    }

}

export class PipelineEntry extends EntryNode {

    public stroketype(ctx: CanvasRenderingContext2D): void {
        ctx.setLineDash([10, 3]);
    }

}
export class PipelineExit extends ExitNode {

    public stroketype(ctx: CanvasRenderingContext2D): void {
        ctx.setLineDash([10, 3]);
    }

}

enum TaskletCodeTokenType {
    Number,
    Input,
    Output,
    Symbol,
    Other,
}

type TaskletCodeToken = {
    token: string,
    type: TaskletCodeTokenType,
    highlighted: boolean,
};

export class Tasklet extends SDFGNode {

    public constructor(
        public data: any,
        public id: number,
        public sdfg: JsonSDFG,
        public parent_id: number | null = null,
        public parentElem?: SDFGElement,
    ) {
        super(data, id, sdfg, parent_id, parentElem);
        this.highlightCode();
    }

    private highlightedCode: TaskletCodeToken[][] = [];
    public readonly inputTokens: Set<TaskletCodeToken> = new Set();
    public readonly outputTokens: Set<TaskletCodeToken> = new Set();
    private longestCodeLine?: string;

    public async highlightCode(): Promise<void> {
        this.inputTokens.clear();
        this.outputTokens.clear();
        this.highlightedCode = [];

        const lang = this.attributes().code.language?.toLowerCase() || 'python';
        const code = this.attributes().code.string_data;

        const sdfgSymbols = Object.keys(this.sdfg.attributes.symbols ?? []);
        const inConnectors = Object.keys(this.attributes().in_connectors ?? []);
        const outConnectors = Object.keys(
            this.attributes().out_connectors ?? []
        );

        const lines = code.split('\n');
        let maxline_len = 0;
        for (const line of lines) {
            if (line.length > maxline_len) {
                this.longestCodeLine = line;
                maxline_len = line.length;
            }

            const highlightedLine: TaskletCodeToken[] = [];
            try {
                const tokens = editor.tokenize(line, lang)[0];
                if (tokens.length < 2) {
                    highlightedLine.push({
                        token: line,
                        type: TaskletCodeTokenType.Other,
                        highlighted: false,
                    });
                } else {
                    for (let i = 0; i < tokens.length; i++) {
                        const token = tokens[i];
                        const next = i + 1 < tokens.length ?
                            tokens[i + 1] : null;
                        const endPos = next?.offset;
                        const tokenValue = line.substring(token.offset, endPos);

                        const taskletToken: TaskletCodeToken = {
                            token: tokenValue,
                            type: TaskletCodeTokenType.Other,
                            highlighted: false,
                        };
                        if (token.type.startsWith('identifier')) {
                            if (sdfgSymbols.includes(tokenValue)) {
                                taskletToken.type = TaskletCodeTokenType.Symbol;
                            } else if (inConnectors.includes(tokenValue)) {
                                taskletToken.type = TaskletCodeTokenType.Input;
                                this.inputTokens.add(taskletToken);
                            } else if (outConnectors.includes(tokenValue)) {
                                taskletToken.type = TaskletCodeTokenType.Output;
                                this.outputTokens.add(taskletToken);
                            }
                        } else if (token.type.startsWith('number')) {
                            taskletToken.type = TaskletCodeTokenType.Number;
                        }

                        highlightedLine.push(taskletToken);
                    }
                }
            } catch (_ignored) {
            }
            this.highlightedCode.push(highlightedLine);
        }
    }

    private drawTaskletCode(
        renderer: SDFGRenderer, ctx: CanvasRenderingContext2D
    ): void {
        if (!this.longestCodeLine)
            return;

        const oldfont = ctx.font;
        ctx.font = '10px courier new';
        const textmetrics = ctx.measureText(this.longestCodeLine);

        // Fit font size to 80% height and width of tasklet
        const height = this.highlightedCode.length * SDFV.LINEHEIGHT * 1.05;
        const width = textmetrics.width;
        const TASKLET_WRATIO = 0.9, TASKLET_HRATIO = 0.5;
        const hr = height / (this.height * TASKLET_HRATIO);
        const wr = width / (this.width * TASKLET_WRATIO);
        const fontSize = Math.min(10 / hr, 10 / wr);
        const textYOffset = fontSize / 4;

        ctx.font = fontSize + 'px courier new';
        const defaultColor = this.getCssProperty(
            renderer, '--node-foreground-color'
        );
        // Set the start offset such that the middle row of the text is in
        // this.y
        const startY = this.y + textYOffset - (
            (this.highlightedCode.length - 1) / 2
        ) * fontSize * 1.05;
        const startX = this.x - (this.width * TASKLET_WRATIO) / 2.0;
        let i = 0;
        for (const line of this.highlightedCode) {
            const lineY = startY + i * fontSize * 1.05;
            let tokenX = startX;
            for (const token of line) {
                const ofont = ctx.font;
                if (token.highlighted) {
                    ctx.font = 'bold ' + fontSize + 'px courier new';
                    ctx.fillStyle = this.getCssProperty(
                        renderer, '--tasklet-highlighted-color'
                    );
                } else {
                    switch (token.type) {
                        case TaskletCodeTokenType.Input:
                            ctx.fillStyle = this.getCssProperty(
                                renderer, '--tasklet-input-color'
                            );
                            break;
                        case TaskletCodeTokenType.Output:
                            ctx.fillStyle = this.getCssProperty(
                                renderer, '--tasklet-output-color'
                            );
                            break;
                        case TaskletCodeTokenType.Symbol:
                            ctx.font = 'bold ' + fontSize + 'px courier new';
                            ctx.fillStyle = this.getCssProperty(
                                renderer, '--tasklet-symbol-color'
                            );
                            break;
                        case TaskletCodeTokenType.Number:
                            ctx.fillStyle = this.getCssProperty(
                                renderer, '--tasklet-number-color'
                            );
                            break;
                        default:
                            ctx.fillStyle = defaultColor;
                            break;
                    }
                }

                ctx.fillText(token.token, tokenX, lineY);
                const tokenWidth = ctx.measureText(token.token).width;
                tokenX += tokenWidth;
                ctx.font = ofont;
            }
            i++;
        }

        ctx.font = oldfont;
    }

    public draw(
        renderer: SDFGRenderer, ctx: CanvasRenderingContext2D,
        _mousepos?: Point2D
    ): void {
        const canvas_manager = renderer.get_canvas_manager();
        if (!canvas_manager)
            return;

        const topleft = this.topleft();
        drawOctagon(ctx, topleft, this.width, this.height);
        ctx.strokeStyle = this.strokeStyle(renderer);
        ctx.stroke();
        ctx.fillStyle = this.getCssProperty(
            renderer, '--node-background-color'
        );

        // PDFs do not support stroke and fill on the same object
        if ((ctx as any).pdf)
            drawOctagon(ctx, topleft, this.width, this.height);
        ctx.fill();
        ctx.fillStyle = this.getCssProperty(
            renderer, '--node-foreground-color'
        );

        // If we are far away, don't show the text
        if (too_far_away_for_text(renderer, ctx)) {
            return;
        }

        const ppp = canvas_manager.points_per_pixel();
        if (!(ctx as any).lod || ppp < SDFV.TASKLET_LOD) {
            // If we are close to the tasklet, show its contents
            this.drawTaskletCode(renderer, ctx);
        } else {
            const textmetrics = ctx.measureText(this.label());
            ctx.fillText(
                this.label(), this.x - textmetrics.width / 2.0,
                this.y + SDFV.LINEHEIGHT / 2.0
            );
        }
    }

    public shade(
        _renderer: SDFGRenderer, ctx: CanvasRenderingContext2D, color: string,
        alpha: number = 0.4
    ): void {
        // Save the current style properties.
        const orig_fill_style = ctx.fillStyle;
        const orig_alpha = ctx.globalAlpha;

        ctx.globalAlpha = alpha;
        ctx.fillStyle = color;

        drawOctagon(ctx, this.topleft(), this.width, this.height);
        ctx.fill();

        // Restore the previous style properties.
        ctx.fillStyle = orig_fill_style;
        ctx.globalAlpha = orig_alpha;
    }

}

export class Reduce extends SDFGNode {

    public draw(
        renderer: SDFGRenderer, ctx: CanvasRenderingContext2D,
        _mousepos?: Point2D
    ): void {
        const topleft = this.topleft();
        const draw_shape = () => {
            ctx.beginPath();
            ctx.moveTo(topleft.x, topleft.y);
            ctx.lineTo(topleft.x + this.width / 2, topleft.y + this.height);
            ctx.lineTo(topleft.x + this.width, topleft.y);
            ctx.lineTo(topleft.x, topleft.y);
            ctx.closePath();
        };
        ctx.strokeStyle = this.strokeStyle(renderer);
        draw_shape();
        ctx.stroke();
        ctx.fillStyle = this.getCssProperty(
            renderer, '--node-background-color'
        );
        // PDFs do not support stroke and fill on the same object
        if ((ctx as any).pdf)
            draw_shape();
        ctx.fill();
        
        if (!too_far_away_for_text(renderer, ctx)) {
            
            ctx.fillStyle = this.getCssProperty(
                renderer, '--node-foreground-color'
            );
            const far_label = this.label().substring(4, this.label().indexOf(','));
            drawAdaptiveText(
                ctx, renderer, far_label,
                this.label(), this.x, this.y - this.height * 0.2,
                this.width, this.height,
                SDFV.SCOPE_LOD
            );
        }
    }

    public shade(
        _renderer: SDFGRenderer, ctx: CanvasRenderingContext2D, color: string,
        alpha: number = 0.4
    ): void {
        // Save the current style properties.
        const orig_fill_style = ctx.fillStyle;
        const orig_alpha = ctx.globalAlpha;

        ctx.globalAlpha = alpha;
        ctx.fillStyle = color;

        const topleft = this.topleft();
        ctx.beginPath();
        ctx.moveTo(topleft.x, topleft.y);
        ctx.lineTo(topleft.x + this.width / 2, topleft.y + this.height);
        ctx.lineTo(topleft.x + this.width, topleft.y);
        ctx.lineTo(topleft.x, topleft.y);
        ctx.closePath();
        ctx.fill();

        // Restore the previous style properties.
        ctx.fillStyle = orig_fill_style;
        ctx.globalAlpha = orig_alpha;
    }

}

export class NestedSDFG extends SDFGNode {

    public draw(
        renderer: SDFGRenderer, ctx: CanvasRenderingContext2D,
        mousepos?: Point2D
    ): void {
        if (this.data.node.attributes.is_collapsed) {
            const topleft = this.topleft();
            drawOctagon(ctx, topleft, this.width, this.height);
            ctx.strokeStyle = this.strokeStyle(renderer);
            ctx.stroke();
            drawOctagon(
                ctx, { x: topleft.x + 2.5, y: topleft.y + 2.5 }, this.width - 5,
                this.height - 5
            );
            ctx.strokeStyle = this.strokeStyle(renderer);
            ctx.stroke();
            ctx.fillStyle = this.getCssProperty(
                renderer, '--node-background-color'
            );
            // PDFs do not support stroke and fill on the same object
            if ((ctx as any).pdf)
                drawOctagon(
                    ctx, { x: topleft.x + 2.5, y: topleft.y + 2.5 },
                    this.width - 5, this.height - 5
                );
            ctx.fill();


            if (!too_far_away_for_text(renderer, ctx)) {

                ctx.fillStyle = this.getCssProperty(
                    renderer, '--node-foreground-color'
                );
                let label = this.data.node.attributes.label;
                if (!this.data.node.attributes.sdfg)
                    label += ' (not loaded)';
                const textmetrics = ctx.measureText(label);
                ctx.fillText(
                    label, this.x - textmetrics.width / 2.0,
                    this.y + SDFV.LINEHEIGHT / 4.0
                );
            }
        } else {
            // Draw square around nested SDFG.
            super.draw(
                renderer, ctx, mousepos, '--nested-sdfg-foreground-color',
                '--nested-sdfg-background-color'
            );

            if (this.attributes().sdfg &&
                this.attributes().sdfg.type !== 'SDFGShell') {
                // Draw nested graph.
                drawSDFG(renderer, ctx, this.data.graph, mousepos);
            } else {
                // Expanded, but no SDFG present or loaded yet.
                if (!too_far_away_for_text(renderer, ctx)) {

                    const errColor = this.getCssProperty(
                        renderer, '--node-missing-background-color'
                    );
                    const label = 'No SDFG loaded';
                    const textmetrics = ctx.measureText(label);
                    ctx.fillStyle = errColor;
                    ctx.fillText(
                        label, this.x - textmetrics.width / 2.0,
                        this.y + SDFV.LINEHEIGHT / 4.0
                    );
                }
            }
        }
    }

    public shade(
        renderer: SDFGRenderer, ctx: CanvasRenderingContext2D, color: string,
        alpha: number = 0.4
    ): void {
        if (this.data.node.attributes.is_collapsed) {
            // Save the current style properties.
            const orig_fill_style = ctx.fillStyle;
            const orig_alpha = ctx.globalAlpha;

            ctx.globalAlpha = alpha;
            ctx.fillStyle = color;

            drawOctagon(ctx, this.topleft(), this.width, this.height);
            ctx.fill();

            // Restore the previous style properties.
            ctx.fillStyle = orig_fill_style;
            ctx.globalAlpha = orig_alpha;
        } else {
            super.shade(renderer, ctx, color, alpha);
        }
    }

    public set_layout(): void {
        if (this.data.node.attributes.is_collapsed) {
            const labelsize =
                this.data.node.attributes.label.length * SDFV.LINEHEIGHT * 0.8;
            const inconnsize = 2 * SDFV.LINEHEIGHT * Object.keys(
                this.data.node.attributes.in_connectors ?? []
            ).length - SDFV.LINEHEIGHT;
            const outconnsize = 2 * SDFV.LINEHEIGHT * Object.keys(
                this.data.node.attributes.out_connectors ?? []
            ).length - SDFV.LINEHEIGHT;
            const maxwidth = Math.max(labelsize, inconnsize, outconnsize);
            let maxheight = 2 * SDFV.LINEHEIGHT;
            maxheight += 4 * SDFV.LINEHEIGHT;

            const size = { width: maxwidth, height: maxheight };
            size.width += 2.0 * (size.height / 3.0);
            size.height /= 1.75;

            this.width = size.width;
            this.height = size.height;
        } else {
            this.width = this.data.node.attributes.layout.width;
            this.height = this.data.node.attributes.layout.height;
        }
    }

    public label(): string {
        return '';
    }

}

export class ExternalNestedSDFG extends NestedSDFG {
}

export class LibraryNode extends SDFGNode {

    private _path(ctx: CanvasRenderingContext2D): void {
        const hexseg = this.height / 6.0;
        const topleft = this.topleft();
        ctx.beginPath();
        ctx.moveTo(topleft.x, topleft.y);
        ctx.lineTo(topleft.x + this.width - hexseg, topleft.y);
        ctx.lineTo(topleft.x + this.width, topleft.y + hexseg);
        ctx.lineTo(topleft.x + this.width, topleft.y + this.height);
        ctx.lineTo(topleft.x, topleft.y + this.height);
        ctx.closePath();
    }

    private _path2(ctx: CanvasRenderingContext2D): void {
        const hexseg = this.height / 6.0;
        const topleft = this.topleft();
        ctx.beginPath();
        ctx.moveTo(topleft.x + this.width - hexseg, topleft.y);
        ctx.lineTo(topleft.x + this.width - hexseg, topleft.y + hexseg);
        ctx.lineTo(topleft.x + this.width, topleft.y + hexseg);
    }

    public draw(
        renderer: SDFGRenderer, ctx: CanvasRenderingContext2D,
        _mousepos?: Point2D
    ): void {
        ctx.fillStyle = this.getCssProperty(
            renderer, '--node-background-color'
        );
        this._path(ctx);
        ctx.fill();
        ctx.strokeStyle = this.strokeStyle(renderer);
        this._path(ctx);
        ctx.stroke();
        this._path2(ctx);
        ctx.stroke();
        ctx.fillStyle = this.getCssProperty(
            renderer, '--node-foreground-color'
        );

        // If we are far away, don't show the text
        if (too_far_away_for_text(renderer, ctx)) {
            return;
        }
        
        const textw = ctx.measureText(this.label()).width;
        ctx.fillText(
            this.label(), this.x - textw / 2, this.y + SDFV.LINEHEIGHT / 4
        );
    }

    public shade(
        _renderer: SDFGRenderer, ctx: CanvasRenderingContext2D, color: string,
        alpha: number = 0.4
    ): void {
        // Save the current style properties.
        const orig_fill_style = ctx.fillStyle;
        const orig_alpha = ctx.globalAlpha;

        ctx.globalAlpha = alpha;
        ctx.fillStyle = color;

        this._path(ctx);
        ctx.fill();

        // Restore the previous style properties.
        ctx.fillStyle = orig_fill_style;
        ctx.globalAlpha = orig_alpha;
    }

}

//////////////////////////////////////////////////////

// Checks if graph is zoomed out far (defined by SDFV.TEXT_LOD), using Points-per-Pixel
// Used before ctx.fillText calls to only draw text when zoomed in close enough
function too_far_away_for_text(renderer: SDFGRenderer, ctx: CanvasRenderingContext2D): boolean {

    const canvas_manager = renderer.get_canvas_manager();
    const ppp = canvas_manager?.points_per_pixel();
    if (ppp) {
<<<<<<< HEAD
        if ((ctx as any).lod && ppp > SDFV.TEXT_LOD) {
=======
        if ((!(ctx as any).lod || ppp > SDFV.TEXT_LOD)) {
>>>>>>> e72214f7
            return true;
        }
        else {
            return false;
        }
    }

    return false;
}

/**
 * Batched drawing of graph edges, given a specific default color.
 *
 * Speed up edge drawing by batching together all 'standard' edges into one
 * beginPath/stroke call pair. Edges are considered to be 'standard', if they're
 * not hovered, highlighted, or selected, and do not contain a conflict
 * resultion. Any edges NOT in that category are deferred for a separate drawl
 * loop that handles them in the traditional manner. That is computationally
 * cheap because the number of these edges should always be relatively low.
 * Arrow-heads are drawn separately, but only the ones that are in frame.
 *
 * @param renderer     An SDFG renderer instance.
 * @param graph        Graph for which to draw eges.
 * @param ctx          Canvas context.
 * @param visible_rect Visible area of the graph.
 * @param mousepos     Mouse position.
 * @param color        Default edge color to use.
 */
function batchedDrawEdges(
    renderer: SDFGRenderer, graph: DagreSDFG, ctx: CanvasRenderingContext2D,
    visible_rect?: SimpleRect, mousepos?: Point2D,
    color: string = '--color-default',
    labelled: boolean = false
): void {
    const deferredEdges: any[] = [];
    const arrowEdges: any[] = [];
    const labelEdges: any[] = [];
    ctx.beginPath();
    graph.edges().forEach((e: any) => {
        const edge: Edge = (graph.edge(e) as Edge);
        if ((ctx as any).lod && visible_rect && !edge.intersect(
            visible_rect.x, visible_rect.y, visible_rect.w, visible_rect.h
        ))
            return;

        if (!(graph instanceof State)) {
            if (edge.parent_id !== null) {
                // WCR edge or dependency edge.
                if (edge.attributes().wcr || !edge.attributes().data) {
                    deferredEdges.push(edge);
                    return;
                }
            }
        }

        // Colored edge through selection/hovering/highlighting.
        if (edge.selected || edge.hovered || edge.highlighted) {
            deferredEdges.push(edge);
            return;
        }

        const lPoint = edge.points[edge.points.length - 1];
        if (visible_rect && lPoint.x >= visible_rect.x &&
            lPoint.x <= visible_rect.x + visible_rect.w &&
            lPoint.y >= visible_rect.y &&
            lPoint.y <= visible_rect.y + visible_rect.h)
            arrowEdges.push(edge);

        const fPoint = edge.points[0];
        if (labelled && visible_rect && fPoint.x >= visible_rect.x &&
            fPoint.x <= visible_rect.x + visible_rect.w &&
            fPoint.y >= visible_rect.y &&
            fPoint.y <= visible_rect.y + visible_rect.h)
            labelEdges.push(edge);

        edge.create_arrow_line(ctx);
        // SDFGRenderer.rendered_elements_count++;
    });
    ctx.setLineDash([1, 0]);
    ctx.fillStyle = ctx.strokeStyle = renderer.getCssProperty(color);
    ctx.stroke();

    // Only draw Arrowheads when close enough to see them
    const canvas_manager = renderer.get_canvas_manager();
    const ppp = canvas_manager?.points_per_pixel();
<<<<<<< HEAD
    if (!(ctx as any).lod || (ppp && ppp < SDFV.ARROW_LOD)) {
=======
    if (ppp && ppp < SDFV.ARROW_LOD) {
>>>>>>> e72214f7

        arrowEdges.forEach(e => {
            e.drawArrow(
                ctx, e.points[e.points.length - 2], e.points[e.points.length - 1], 3
            );
<<<<<<< HEAD
=======
            // SDFGRenderer.rendered_elements_count++;
>>>>>>> e72214f7
        });
    }

    labelEdges.forEach(e => {
        (e as InterstateEdge).drawLabel(renderer, ctx);
        // SDFGRenderer.rendered_elements_count++;
    });

    deferredEdges.forEach(e => {
        e.draw(renderer, ctx, mousepos);
        // SDFGRenderer.rendered_elements_count++;
    });

    if (renderer.debug_draw) {
        for (const e of graph.edges()) {
            const edge: Edge = (graph.edge(e) as Edge);
            edge.debug_draw(renderer, ctx);
        }
    }
}

export function drawStateContents(
    stateGraph: DagreSDFG, ctx: CanvasRenderingContext2D,
    renderer: SDFGRenderer, ppp: number, lod?: boolean,
    visibleRect?: SimpleRect, mousePos?: Point2D
): void {
    for (const nodeId of stateGraph.nodes()) {
        const node = stateGraph.node(nodeId);

        if (lod && visibleRect && !node.intersect(
            visibleRect.x, visibleRect.y, visibleRect.w, visibleRect.h
        ))
            continue;

        if (node instanceof NestedSDFG) {
            if (lod && (
                Math.sqrt(node.height * node.width) / ppp
            ) < SDFV.STATE_LOD) {
                node.simple_draw(renderer, ctx, mousePos);
                node.debug_draw(renderer, ctx);
                // SDFGRenderer.rendered_elements_count++;
                continue;
            }
        } else {
            if (lod && ppp > SDFV.NODE_LOD) {
                node.simple_draw(renderer, ctx, mousePos);
                node.debug_draw(renderer, ctx);
                // SDFGRenderer.rendered_elements_count++;
                continue;
            }
        }

        node.draw(renderer, ctx, mousePos);
        node.debug_draw(renderer, ctx);
<<<<<<< HEAD
=======
        // SDFGRenderer.rendered_elements_count++;
>>>>>>> e72214f7

        // Only draw connectors when close enough to see them
        if (!lod || ppp < SDFV.CONNECTOR_LOD) {

            node.in_connectors.forEach((c: Connector) => {

                // Only draw connectors if actually visible. This is needed for large
                // nodes in the background like NestedSDFGs, that are visible, but their
                // connectors are actually not.
                if (visibleRect && !c.intersect(
                    visibleRect.x, visibleRect.y, visibleRect.w, visibleRect.h)) {
                    return;
                }

                let edge: Edge | null = null;
                stateGraph.inEdges(nodeId)?.forEach((e) => {
                    const eobj = stateGraph.edge(e);
                    if (eobj.dst_connector == c.data.name)
                        edge = eobj as any;
                });
    
                c.draw(renderer, ctx, mousePos, edge);
                c.debug_draw(renderer, ctx);
<<<<<<< HEAD
=======
                // SDFGRenderer.rendered_elements_count++;
>>>>>>> e72214f7
            });
            node.out_connectors.forEach((c: Connector) => {

                if (visibleRect && !c.intersect(
                    visibleRect.x, visibleRect.y, visibleRect.w, visibleRect.h)) {
                    return;
                }

                let edge: Edge | null = null;
                stateGraph.outEdges(nodeId)?.forEach((e) => {
                    const eobj = stateGraph.edge(e);
                    if (eobj.src_connector == c.data.name)
                        edge = eobj as any;
                });
    
                c.draw(renderer, ctx, mousePos, edge);
                c.debug_draw(renderer, ctx);
<<<<<<< HEAD
=======
                // SDFGRenderer.rendered_elements_count++;
>>>>>>> e72214f7
            });
        }
    }

    if (lod && ppp > SDFV.EDGE_LOD)
        return;

    batchedDrawEdges(
        renderer, stateGraph, ctx, visibleRect, mousePos, '--color-default',
        false
    );
}

export function drawStateMachine(
    stateMachineGraph: DagreSDFG, ctx: CanvasRenderingContext2D,
    renderer: SDFGRenderer, ppp: number, lod?: boolean,
    visibleRect?: SimpleRect, mousePos?: Point2D
): void {
    if (!lod || ppp < SDFV.EDGE_LOD) {

        batchedDrawEdges(
            renderer, stateMachineGraph, ctx, visibleRect, mousePos,
            '--interstate-edge-color', SDFVSettings.alwaysOnISEdgeLabels
        );
    }

    for (const nodeId of stateMachineGraph.nodes()) {
        const block = stateMachineGraph.node(nodeId);

        // Skip invisible states.
        if (lod && visibleRect && !block.intersect(
            visibleRect.x, visibleRect.y, visibleRect.w, visibleRect.h
            )) {
                continue;
            }
            
<<<<<<< HEAD
        const blockppp = Math.sqrt(block.width * block.height) / ppp;
        if (lod && blockppp < SDFV.STATE_LOD) {
            block.simple_draw(renderer, ctx, mousePos);
            block.debug_draw(renderer, ctx);
=======
        const blockppp = Math.max(block.width, block.height) / ppp;
        if (lod && blockppp < SDFV.STATE_LOD) {
            block.simple_draw(renderer, ctx, mousePos);
            block.debug_draw(renderer, ctx);
            // SDFGRenderer.rendered_elements_count++;
>>>>>>> e72214f7
            continue;
        }

        block.draw(renderer, ctx, mousePos);
        block.debug_draw(renderer, ctx);
        // SDFGRenderer.rendered_elements_count++;

        const ng = block.data.graph;
        if (!block.attributes().is_collapsed && ng) {
            if (block instanceof State) {
                drawStateContents(
                    ng, ctx, renderer, ppp, lod, visibleRect, mousePos
                );
            } else {
                drawStateMachine(
                    ng, ctx, renderer, ppp, lod, visibleRect, mousePos
                );
            }
        }
    }
}

// Draw an entire SDFG.
export function drawSDFG(
    renderer: SDFGRenderer, ctx: CanvasRenderingContext2D, g: DagreSDFG,
    mousePos?: Point2D
): void {
    const cManager = renderer.get_canvas_manager();
    if (!cManager)
        return;
    const ppp = cManager.points_per_pixel();
    const visibleRect = renderer.get_visible_rect() ?? undefined;

    SDFGRenderer.rendered_elements_count = 0;
    drawStateMachine(
        g, ctx, renderer, ppp, (ctx as any).lod, visibleRect, mousePos
    );
}

// Translate an SDFG by a given offset
export function offset_sdfg(
    sdfg: JsonSDFG, sdfg_graph: DagreSDFG, offset: Point2D
): void {
    sdfg.nodes.forEach((state: JsonSDFGBlock, id: number) => {
        const g = sdfg_graph.node(id.toString());
        g.x += offset.x;
        g.y += offset.y;
        if (!state.attributes.is_collapsed) {
            if (state.type === SDFGElementType.SDFGState)
                offset_state(state as JsonSDFGState, g, offset);
            else
                offset_sdfg(state as any, g.data.graph, offset);
        }
    });
    sdfg.edges.forEach((e: JsonSDFGEdge, _eid: number) => {
        const edge = sdfg_graph.edge(e.src, e.dst);
        edge.x += offset.x;
        edge.y += offset.y;
        edge.points.forEach((p) => {
            p.x += offset.x;
            p.y += offset.y;
        });
    });
}

// Translate nodes, edges, and connectors in a given SDFG state by an offset
export function offset_state(
    state: JsonSDFGState, state_graph: State, offset: Point2D
): void {
    const drawn_nodes: Set<string> = new Set();

    state.nodes.forEach((_n: JsonSDFGNode, nid: number) => {
        const node = state_graph.data.graph.node(nid);
        if (!node) return;
        drawn_nodes.add(nid.toString());

        node.x += offset.x;
        node.y += offset.y;
        node.in_connectors.forEach((c: Connector) => {
            c.x += offset.x;
            c.y += offset.y;
        });
        node.out_connectors.forEach((c: Connector) => {
            c.x += offset.x;
            c.y += offset.y;
        });

        if (node.data.node.type === SDFGElementType.NestedSDFG &&
            node.data.node.attributes.sdfg)
            offset_sdfg(
                node.data.node.attributes.sdfg, node.data.graph, offset
            );
    });
    state.edges.forEach((e: JsonSDFGEdge, eid: number) => {
        const ne = check_and_redirect_edge(e, drawn_nodes, state);
        if (!ne) return;
        e = ne;
        const edge = state_graph.data.graph.edge(e.src, e.dst, eid);
        if (!edge) return;
        edge.x += offset.x;
        edge.y += offset.y;
        edge.points.forEach((p: Point2D) => {
            p.x += offset.x;
            p.y += offset.y;
        });
    });
}


///////////////////////////////////////////////////////

enum TextVAlign {
    TOP,
    MIDDLE,
    BOTTOM,
}

enum TextHAlign {
    LEFT,
    CENTER,
    RIGHT,
}

type AdaptiveTextPadding = {
    left?: number,
    top?: number,
    right?: number,
    bottom?: number,
};

export function drawAdaptiveText(
    ctx: CanvasRenderingContext2D, renderer: SDFGRenderer, far_text: string,
    close_text: string, x: number, y: number, w: number, h: number,
    ppp_thres: number,
    max_font_size: number = SDFV.DEFAULT_MAX_FONTSIZE,
    close_font_multiplier: number = 1.0,
    far_font_multiplier: number = SDFV.DEFAULT_FAR_FONT_MULTIPLIER,
    bold: boolean = false,
    valign: TextVAlign = TextVAlign.MIDDLE,
    halign: TextHAlign = TextHAlign.CENTER,
    padding: AdaptiveTextPadding = {}
): void {
    // Save font.
    const oldfont = ctx.font;

    const ppp = renderer.get_canvas_manager()?.points_per_pixel();
    if (ppp === undefined)
        return;

    const is_far: boolean = (ctx as any).lod && ppp >= ppp_thres;
    const label = is_far ? far_text : close_text;

    let font_size = Math.min(
        SDFV.DEFAULT_CANVAS_FONTSIZE * close_font_multiplier, max_font_size
    );
    if (is_far)
        font_size = Math.min(ppp * far_font_multiplier, max_font_size);
    ctx.font = font_size + 'px sans-serif';

    const label_metrics = ctx.measureText(label);

    let label_width = Math.abs(label_metrics.actualBoundingBoxLeft) +
        Math.abs(label_metrics.actualBoundingBoxRight);
    let label_height = Math.abs(label_metrics.actualBoundingBoxDescent) +
        Math.abs(label_metrics.actualBoundingBoxAscent);
    if (label_width != label_width)
        label_width = label_metrics.width;
    if (label_height != label_height)
        label_height = (label_metrics as any).height;  // Account for canvas2pdf

    const padding_left = padding.left !== undefined ? padding.left : 1.0;
    const padding_top = padding.top !== undefined ? padding.top : 0.0;
    const padding_right = padding.right !== undefined ? padding.right : 1.0;
    const padding_bottom = padding.bottom !== undefined ? padding.bottom : 4.0;

    // Ensure text is not resized beyond the bounds of the box
    if (is_far && label_width > w) {
        const old_font_size = font_size;
        font_size = font_size / (label_width / w);
        label_width /= (label_width / w);
        label_height /= (old_font_size / font_size);
        ctx.font = font_size + 'px sans-serif';
    }

    let text_center_x;
    let text_center_y;
    switch (valign) {
        case TextVAlign.TOP:
            text_center_y = y - (h / 2.0) + (label_height + padding_top);
            break;
        case TextVAlign.BOTTOM:
            text_center_y = y + (h / 2.0) - padding_bottom;
            break;
        case TextVAlign.MIDDLE:
        default:
            text_center_y = y + (label_height / 2.0);
            break;
    }
    switch (halign) {
        case TextHAlign.LEFT:
            text_center_x = (x - (w / 2.0)) + padding_left;
            break;
        case TextHAlign.RIGHT:
            text_center_x = (x + (w / 2.0)) - (label_width + padding_right);
            break;
        case TextHAlign.CENTER:
        default:
            text_center_x = x - (label_width / 2.0);
            break;
    }

    if (bold)
        ctx.font = 'bold ' + ctx.font;

    ctx.fillText(label, text_center_x, text_center_y);

    // Restore previous font.
    ctx.font = oldfont;
}

export function drawHexagon(
    ctx: CanvasRenderingContext2D, x: number, y: number, w: number, h: number,
    _offset: Point2D
): void {
    const topleft = { x: x - w / 2.0, y: y - h / 2.0 };
    const hexseg = h / 3.0;
    ctx.beginPath();
    ctx.moveTo(topleft.x, y);
    ctx.lineTo(topleft.x + hexseg, topleft.y);
    ctx.lineTo(topleft.x + w - hexseg, topleft.y);
    ctx.lineTo(topleft.x + w, y);
    ctx.lineTo(topleft.x + w - hexseg, topleft.y + h);
    ctx.lineTo(topleft.x + hexseg, topleft.y + h);
    ctx.lineTo(topleft.x, y);
    ctx.closePath();
}

export function drawOctagon(
    ctx: CanvasRenderingContext2D, topleft: Point2D, width: number,
    height: number
): void {
    const octseg = height / 3.0;
    ctx.beginPath();
    ctx.moveTo(topleft.x, topleft.y + octseg);
    ctx.lineTo(topleft.x + octseg, topleft.y);
    ctx.lineTo(topleft.x + width - octseg, topleft.y);
    ctx.lineTo(topleft.x + width, topleft.y + octseg);
    ctx.lineTo(topleft.x + width, topleft.y + 2 * octseg);
    ctx.lineTo(topleft.x + width - octseg, topleft.y + height);
    ctx.lineTo(topleft.x + octseg, topleft.y + height);
    ctx.lineTo(topleft.x, topleft.y + 2 * octseg);
    ctx.lineTo(topleft.x, topleft.y + 1 * octseg);
    ctx.closePath();
}

// Adapted from https://stackoverflow.com/a/2173084/6489142
export function drawEllipse(
    ctx: CanvasRenderingContext2D, x: number, y: number, w: number, h: number
): void {
    const kappa = .5522848,
        ox = (w / 2) * kappa, // control point offset horizontal
        oy = (h / 2) * kappa, // control point offset vertical
        xe = x + w,           // x-end
        ye = y + h,           // y-end
        xm = x + w / 2,       // x-middle
        ym = y + h / 2;       // y-middle

    ctx.moveTo(x, ym);
    ctx.bezierCurveTo(x, ym - oy, xm - ox, y, xm, y);
    ctx.bezierCurveTo(xm + ox, y, xe, ym - oy, xe, ym);
    ctx.bezierCurveTo(xe, ym + oy, xm + ox, ye, xm, ye);
    ctx.bezierCurveTo(xm - ox, ye, x, ym + oy, x, ym);
}

export function drawTrapezoid(
    ctx: CanvasRenderingContext2D, topleft: Point2D, node: SDFGNode,
    inverted: boolean = false
): void {
    ctx.beginPath();
    if (inverted) {
        ctx.moveTo(topleft.x, topleft.y);
        ctx.lineTo(topleft.x + node.width, topleft.y);
        ctx.lineTo(
            topleft.x + node.width - node.height, topleft.y + node.height
        );
        ctx.lineTo(topleft.x + node.height, topleft.y + node.height);
        ctx.lineTo(topleft.x, topleft.y);
    } else {
        ctx.moveTo(topleft.x, topleft.y + node.height);
        ctx.lineTo(topleft.x + node.width, topleft.y + node.height);
        ctx.lineTo(topleft.x + node.width - node.height, topleft.y);
        ctx.lineTo(topleft.x + node.height, topleft.y);
        ctx.lineTo(topleft.x, topleft.y + node.height);
    }
    ctx.closePath();
}

// Returns the distance from point p to line defined by two points
// (line1, line2)
export function ptLineDistance(
    p: Point2D, line1: Point2D, line2: Point2D
): number {
    const dx = (line2.x - line1.x);
    const dy = (line2.y - line1.y);
    const res = dy * p.x - dx * p.y + line2.x * line1.y - line2.y * line1.x;

    return Math.abs(res) / Math.sqrt(dy * dy + dx * dx);
}

export const SDFGElements: { [name: string]: typeof SDFGElement } = {
    SDFGElement,
    SDFG,
    SDFGShell,
    SDFGNode,
    InterstateEdge,
    Memlet,
    Connector,
    AccessNode,
    ScopeNode,
    EntryNode,
    ExitNode,
    MapEntry,
    MapExit,
    ConsumeEntry,
    ConsumeExit,
    Tasklet,
    Reduce,
    PipelineEntry,
    PipelineExit,
    NestedSDFG,
    ExternalNestedSDFG,
    LibraryNode,
    ControlFlowBlock,
    BasicBlock,
    State,
    BreakState,
    ContinueState,
    ControlFlowRegion,
    LoopRegion,
};<|MERGE_RESOLUTION|>--- conflicted
+++ resolved
@@ -1055,13 +1055,8 @@
             return false;
         }
         else { 
-<<<<<<< HEAD
             // It is a rectangle.
             // Check if any of the rectangles, spanned by pairs of points of the line,
-=======
-            // Its a rectangle.
-            // Check if the any of the rectangles, spanned by pairs of points of the line,
->>>>>>> e72214f7
             // intersect the input rectangle.
             // This is needed for long Interstate edges that have a huge bounding box and
             // intersect almost always with the viewport even if they are not visible.
@@ -1076,7 +1071,7 @@
                     y: Math.min(linepoint_0.y, linepoint_1.y),
                     w: Math.abs(linepoint_1.x - linepoint_0.x),
                     h: Math.abs(linepoint_1.y - linepoint_0.y)
-                }
+                };
 
                 // Check if the two rectangles intersect
                 if (r.x + r.w >= x && r.x <= x+w &&
@@ -1099,12 +1094,6 @@
             // Straight line can be drawn
             ctx.lineTo(this.points[1].x, this.points[1].y);
         } else {
-
-<<<<<<< HEAD
-=======
-            // ctx.lineTo(this.points[this.points.length-1].x, this.points[this.points.length-1].y);
-
->>>>>>> e72214f7
             let i;
             if (SDFVSettings.curvedEdges) {
                 for (i = 1; i < this.points.length - 2; i++) {
@@ -2511,16 +2500,10 @@
     const canvas_manager = renderer.get_canvas_manager();
     const ppp = canvas_manager?.points_per_pixel();
     if (ppp) {
-<<<<<<< HEAD
-        if ((ctx as any).lod && ppp > SDFV.TEXT_LOD) {
-=======
-        if ((!(ctx as any).lod || ppp > SDFV.TEXT_LOD)) {
->>>>>>> e72214f7
+        if ((ctx as any).lod && ppp > SDFV.TEXT_LOD)
             return true;
-        }
-        else {
+        else
             return false;
-        }
     }
 
     return false;
@@ -2601,31 +2584,20 @@
     // Only draw Arrowheads when close enough to see them
     const canvas_manager = renderer.get_canvas_manager();
     const ppp = canvas_manager?.points_per_pixel();
-<<<<<<< HEAD
     if (!(ctx as any).lod || (ppp && ppp < SDFV.ARROW_LOD)) {
-=======
-    if (ppp && ppp < SDFV.ARROW_LOD) {
->>>>>>> e72214f7
-
         arrowEdges.forEach(e => {
             e.drawArrow(
                 ctx, e.points[e.points.length - 2], e.points[e.points.length - 1], 3
             );
-<<<<<<< HEAD
-=======
-            // SDFGRenderer.rendered_elements_count++;
->>>>>>> e72214f7
         });
     }
 
     labelEdges.forEach(e => {
         (e as InterstateEdge).drawLabel(renderer, ctx);
-        // SDFGRenderer.rendered_elements_count++;
     });
 
     deferredEdges.forEach(e => {
         e.draw(renderer, ctx, mousepos);
-        // SDFGRenderer.rendered_elements_count++;
     });
 
     if (renderer.debug_draw) {
@@ -2669,16 +2641,10 @@
 
         node.draw(renderer, ctx, mousePos);
         node.debug_draw(renderer, ctx);
-<<<<<<< HEAD
-=======
-        // SDFGRenderer.rendered_elements_count++;
->>>>>>> e72214f7
 
         // Only draw connectors when close enough to see them
         if (!lod || ppp < SDFV.CONNECTOR_LOD) {
-
             node.in_connectors.forEach((c: Connector) => {
-
                 // Only draw connectors if actually visible. This is needed for large
                 // nodes in the background like NestedSDFGs, that are visible, but their
                 // connectors are actually not.
@@ -2696,10 +2662,6 @@
     
                 c.draw(renderer, ctx, mousePos, edge);
                 c.debug_draw(renderer, ctx);
-<<<<<<< HEAD
-=======
-                // SDFGRenderer.rendered_elements_count++;
->>>>>>> e72214f7
             });
             node.out_connectors.forEach((c: Connector) => {
 
@@ -2717,10 +2679,6 @@
     
                 c.draw(renderer, ctx, mousePos, edge);
                 c.debug_draw(renderer, ctx);
-<<<<<<< HEAD
-=======
-                // SDFGRenderer.rendered_elements_count++;
->>>>>>> e72214f7
             });
         }
     }
@@ -2757,18 +2715,10 @@
                 continue;
             }
             
-<<<<<<< HEAD
         const blockppp = Math.sqrt(block.width * block.height) / ppp;
         if (lod && blockppp < SDFV.STATE_LOD) {
             block.simple_draw(renderer, ctx, mousePos);
             block.debug_draw(renderer, ctx);
-=======
-        const blockppp = Math.max(block.width, block.height) / ppp;
-        if (lod && blockppp < SDFV.STATE_LOD) {
-            block.simple_draw(renderer, ctx, mousePos);
-            block.debug_draw(renderer, ctx);
-            // SDFGRenderer.rendered_elements_count++;
->>>>>>> e72214f7
             continue;
         }
 
