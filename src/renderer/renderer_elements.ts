--- conflicted
+++ resolved
@@ -226,7 +226,6 @@
     ): string {
         return renderer.getCssProperty(propertyName);
     }
-<<<<<<< HEAD
     
     public draw_edge_summary(
         renderer: SDFGRenderer, ctx: CanvasRenderingContext2D
@@ -354,9 +353,6 @@
             }
         }
     }
-=======
-
->>>>>>> 8d5efa9b
 }
 
 // SDFG as an element (to support properties)
