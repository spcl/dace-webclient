// Copyright 2019-2024 ETH Zurich and the DaCe authors. All rights reserved.

import $ from 'jquery';

import dagre from 'dagre';
import EventEmitter from 'events';
import {
    DagreGraph,
    GenericSdfgOverlay,
    JsonSDFG,
    JsonSDFGBlock,
    JsonSDFGControlFlowRegion,
    JsonSDFGEdge,
    JsonSDFGElement,
    JsonSDFGNode,
    JsonSDFGState,
    MemoryLocationOverlay,
    MemoryVolumeOverlay,
    ModeButtons,
    Point2D,
    SDFVTooltipFunc,
    SimpleRect,
    checkCompatSave,
    stringify_sdfg,
} from '../index';
import { SMLayouter } from '../layouter/state_machine/sm_layouter';
import { LViewLayouter } from '../local_view/lview_layouter';
import { LViewGraphParseError, LViewParser } from '../local_view/lview_parser';
import { LViewRenderer } from '../local_view/lview_renderer';
import { OverlayManager } from '../overlay_manager';
import { LogicalGroupOverlay } from '../overlays/logical_group_overlay';
import { ISDFV, SDFV } from '../sdfv';
import {
    boundingBox,
    calculateBoundingBox,
    calculateEdgeBoundingBox,
} from '../utils/bounding_box';
import { sdfg_property_to_string } from '../utils/sdfg/display';
import { memletTreeComplete } from '../utils/sdfg/memlet_trees';
import {
    check_and_redirect_edge, deletePositioningInfo, deleteSDFGNodes,
    deleteCFGBlocks, findExitForEntry, findGraphElementByUUID,
    getPositioningInfo, getGraphElementUUID, findRootCFG,
} from '../utils/sdfg/sdfg_utils';
import { traverseSDFGScopes } from '../utils/sdfg/traversal';
import {
    SDFVSettingKey,
    SDFVSettingValT,
    SDFVSettings,
} from '../utils/sdfv_settings';
import { deepCopy, intersectRect, showErrorModal } from '../utils/utils';
import { CanvasManager } from './canvas_manager';
import {
    AccessNode, Connector,
    ControlFlowBlock,
    ControlFlowRegion,
    Edge, EntryNode, InterstateEdge, LoopRegion, Memlet, NestedSDFG,
    ScopeNode,
    SDFG,
    SDFGElement,
    SDFGElementType,
    SDFGElements,
    SDFGNode,
    State,
    Tasklet,
    drawSDFG,
    offset_sdfg,
    offset_state,
} from './renderer_elements';
import { cfgToDotGraph } from '../utils/sdfg/dotgraph';

// External, non-typescript libraries which are presented as previously loaded
// scripts and global javascript variables:
declare const blobStream: any;
declare const canvas2pdf: any;

// Some global functions and variables which are only accessible within VSCode:
declare const vscode: any | null;

export type SDFGElementGroup = ('states' | 'nodes' | 'edges' | 'isedges' |
    'connectors' | 'controlFlowRegions' |
    'controlFlowBlocks');
export interface SDFGElementInfo {
    sdfg: JsonSDFG,
    id: number,
    cfgId: number,
    stateId: number,
    connector?: number,
    conntype?: string,
}

export interface GraphElementInfo extends SDFGElementInfo {
    graph: DagreGraph,
    obj?: SDFGElement,
}

interface JsonSDFGElementInfo extends SDFGElementInfo {
    graph: JsonSDFGControlFlowRegion,
    obj?: JsonSDFGElement,
}

type GraphElemFunction = (
    elementGroup: SDFGElementGroup,
    elementInfo: GraphElementInfo,
    element: SDFGElement,
) => any;

type JsonSDFGElemFunction = (
    elementGroup: SDFGElementGroup,
    elementInfo: JsonSDFGElementInfo,
    element: JsonSDFGElement,
) => any;

// If type is explicitly set, dagre typecheck fails with integer node ids
//export type CFGListType = any[];//{ [key: number]: DagreGraph };
export type CFGListType = {
    [id: string]: {
        jsonObj: JsonSDFGControlFlowRegion,
        graph: DagreGraph | null,
        nsdfgNode: NestedSDFG | null,
    }
};

export type VisibleElementsType = {
    type: string,
    stateId: number,
    cfgId: number,
    id: number,
}[];

function check_valid_add_position(
    type: SDFGElementType | null,
    foreground_elem: SDFGElement | undefined | null, lib: any, _mousepos: any
): boolean {
    if (type !== null) {
        switch (type) {
            case SDFGElementType.SDFGState:
                return (foreground_elem instanceof NestedSDFG ||
                    foreground_elem === null);
            case SDFGElementType.Edge:
                return (foreground_elem instanceof SDFGNode ||
                    foreground_elem instanceof State);
            case SDFGElementType.LibraryNode:
                return (foreground_elem instanceof State && lib);
            default:
                return foreground_elem instanceof State;
        }
    }
    return false;
}

export type RendererUIFeature = (
    'menu' | 'settings' | 'overlays_menu' | 'zoom_to_fit_all' |
    'zoom_to_fit_width' | 'collapse' | 'expand' | 'add_mode' | 'pan_mode' |
    'move_mode' | 'box_select_mode' | 'cutout_selection' | 'local_view' |
    'minimap'
);

export interface SDFGRendererEvent {
    'add_element': (
        type: SDFGElementType, parentUUID: string, lib?: string,
        edgeStartUUID?: string, edgeStartConn?: string, edgeDstConn?: string
    ) => void;
    'query_libnode': (callback: CallableFunction) => void;
    'exit_preview': () => void;
    'collapse_state_changed': (collapsed?: boolean, all?: boolean) => void;
    'element_position_changed': (type?: string) => void;
    'graph_edited': () => void;
    'selection_changed': (multiSelectionChanged: boolean) => void;
    'element_focus_changed': (selectionChanged: boolean) => void;
    'symbol_definition_changed': (symbol: string, definition?: number) => void;
    'active_overlays_changed': () => void;
    'backend_data_requested': (type: string, overlay: string) => void;
    'settings_changed': (
        settings: ReadonlyMap<SDFVSettingKey, SDFVSettingValT>
    ) => void;
}

/* eslint-disable @typescript-eslint/no-unsafe-declaration-merging */
export interface SDFGRenderer {

    on<U extends keyof SDFGRendererEvent>(
        event: U, listener: SDFGRendererEvent[U]
    ): this;

    emit<U extends keyof SDFGRendererEvent>(
        event: U, ...args: Parameters<SDFGRendererEvent[U]>
    ): boolean;

}

/* eslint-disable @typescript-eslint/no-unsafe-declaration-merging */
export class SDFGRenderer extends EventEmitter {

    protected cfgList: CFGListType = {};
    protected graph: DagreGraph | null = null;
    protected graphBoundingBox: DOMRect | null = null;
    // Parent-pointing CFG tree.
    protected cfgTree: { [key: number]: number } = {};
    // List of all state's parent elements.
    protected state_parent_list: any = {};
    protected in_vscode: boolean = false;
    protected dace_daemon_connected: boolean = false;

    // Rendering related fields.
    protected ctx: CanvasRenderingContext2D | null = null;
    protected canvas: HTMLCanvasElement | null = null;
    protected minimap_ctx: CanvasRenderingContext2D | null = null;
    protected minimap_canvas: HTMLCanvasElement | null = null;
    protected minimapBounds = { minX: 0, minY: 0, maxX: 0, maxY: 0 };
    protected canvas_manager: CanvasManager | null = null;
    protected last_dragged_element: SDFGElement | null = null;
    protected tooltip: SDFVTooltipFunc | null = null;
    protected tooltip_container: HTMLElement | null = null;
    public readonly overlayManager: OverlayManager;
    protected visible_rect: SimpleRect | null = null;
    protected static cssProps: { [key: string]: string } = {};
    protected hovered_elements_cache: Set<SDFGElement> = new Set<SDFGElement>();

    // Toolbar related fields.
    protected toolbar: JQuery<HTMLElement> | null = null;
    protected panmode_btn: HTMLElement | null = null;
    protected movemode_btn: HTMLElement | null = null;
    protected selectmode_btn: HTMLElement | null = null;
    protected cutoutBtn: JQuery<HTMLElement> | null = null;
    protected localViewBtn: JQuery<HTMLElement> | null = null;
    protected addmode_btns: HTMLElement[] = [];
    protected add_type: SDFGElementType | null = null;
    protected add_mode_lib: string | null = null;
    protected mode_selected_bg_color: string = '#CCCCCC';
    protected mouse_follow_svgs: any = null;
    protected mouse_follow_element: any = null;
    protected overlays_menu: any = null;

    // Memlet-Tree related fields.
    protected all_memlet_trees_sdfg: Set<any>[] = [];
    protected all_memlet_trees: Set<any>[] = [];

    // Mouse-related fields.
    // Mouse mode - pan, move, select.
    protected mouse_mode: string = 'pan';
    protected box_select_rect: any = null;
    // Last position of the mouse pointer (in canvas coordinates).
    protected mousepos: Point2D | null = null;
    // Last position of the mouse pointer (in pixel coordinates).
    protected realmousepos: Point2D | null = null;
    protected dragging: boolean = false;
    // Null if the mouse/touch is not activated.
    protected drag_start: any = null;
    protected ctrl_key_selection: boolean = false;
    protected shift_key_movement: boolean = false;
    protected add_position: Point2D | null = null;
    protected add_edge_start: any = null;
    protected add_edge_start_conn: Connector | null = null;

    // Information window fields.
    protected error_popover_container: HTMLElement | null = null;
    protected error_popover_text: HTMLElement | null = null;
    protected interaction_info_box: HTMLElement | null = null;
    protected interaction_info_text: HTMLElement | null = null;
    protected dbg_info_box: HTMLElement | null = null;
    protected dbg_mouse_coords: HTMLElement | null = null;

    // Selection related fields.
    protected selected_elements: SDFGElement[] = [];

    // Determine whether rendering only happens in the viewport or also outside.
    protected _viewportOnly: boolean = true;
    // Determine whether content should adaptively be hidden when zooming out.
    // Controlled by the SDFVSettings.
    protected _adaptiveHiding: boolean = true;

    protected readonly diffMode: boolean = false;

    public constructor(
        protected sdfg: JsonSDFG,
        protected container: HTMLElement,
        protected sdfv_instance?: ISDFV,
        protected external_mouse_handler: (
            (...args: any[]) => boolean
        ) | null = null,
        protected initialUserTransform: DOMMatrix | null = null,
        public debug_draw = false,
        protected backgroundColor: string | null = null,
        protected modeButtons: ModeButtons | null = null,
        protected enableMaskUI?: RendererUIFeature[]
    ) {
        super();

        this.overlayManager = new OverlayManager(this);

        this.in_vscode = false;
        try {
            vscode;
            if (vscode)
                this.in_vscode = true;
        } catch (ex) { }

        this.init_elements();

        this.setSDFG(this.sdfg, false);

        this.on('collapse_state_changed', () => {
            this.emit('graph_edited');
        });
        this.on('element_position_changed', () => {
            this.emit('graph_edited');
        });
        this.on('selection_changed', () => {
            this.on_selection_changed();
        });
        this.on('graph_edited', () => {
            this.draw_async();
        });

        SDFVSettings.getInstance().on('setting_changed', (setting) => {
            if (setting.relayout) {
                this.add_loading_animation();
                setTimeout(() => {
                    this.relayout();
                    this.draw_async();
                }, 10);
            }

            if (setting.redrawUI)
                this.initUI();

            if (setting.redraw !== false && !setting.relayout)
                this.draw_async();
        });
    }

    public destroy(): void {
        try {
            this.canvas_manager?.destroy();
            if (this.canvas)
                this.container.removeChild(this.canvas);
            if (this.minimap_canvas)
                this.container.removeChild(this.minimap_canvas);
            if (this.toolbar)
                this.container.removeChild(this.toolbar[0]);
            if (this.tooltip_container)
                this.container.removeChild(this.tooltip_container);
            if (this.interaction_info_box)
                this.container.removeChild(this.interaction_info_box);
            if (this.dbg_info_box)
                this.container.removeChild(this.dbg_info_box);
            if (this.error_popover_container)
                this.container.removeChild(this.error_popover_container);
            if (this.mouse_follow_element)
                this.container.removeChild(this.mouse_follow_element);
        } catch (ex) {
            // Do nothing
        }
    }

    public clearCssPropertyCache(): void {
        SDFGRenderer.cssProps = {};
    }

    public getCssProperty(property_name: string): string {
        return SDFGRenderer.getCssProperty(property_name, this.canvas);
    }

    public static getCssProperty(
        property_name: string, canvas?: HTMLElement | null
    ): string {
        if (SDFGRenderer.cssProps[property_name])
            return SDFGRenderer.cssProps[property_name];

        const elem =
            canvas ?? document.getElementsByClassName('sdfg_canvas').item(0);
        if (elem) {
            const prop_val: string = window.getComputedStyle(
                elem
            ).getPropertyValue(property_name).trim();
            SDFGRenderer.cssProps[property_name] = prop_val;
            return prop_val;
        }
        return '';
    }

    public view_settings(): any {
        return {
            inclusive_ranges: SDFVSettings.get<boolean>('inclusiveRanges'),
            omit_access_nodes: !SDFVSettings.get<boolean>('showAccessNodes'),
        };
    }

    // Updates buttons based on cursor mode
    public update_toggle_buttons(): void {
        // First clear out of all modes, then jump in to the correct mode.
        if (this.canvas)
            this.canvas.style.cursor = 'default';
        if (this.interaction_info_box)
            this.interaction_info_box.style.display = 'none';
        if (this.interaction_info_text)
            this.interaction_info_text.innerHTML = '';

        if (this.panmode_btn)
            this.panmode_btn.classList.remove('selected');

        if (this.movemode_btn)
            this.movemode_btn.classList.remove('selected');

        if (this.selectmode_btn)
            this.selectmode_btn.classList.remove('selected');

        this.mouse_follow_element.innerHTML = null;

        for (const add_btn of this.addmode_btns) {
            const btn_type = add_btn.getAttribute('type');
            if (btn_type === this.add_type && this.add_type) {
                add_btn.classList.add('selected');
                this.mouse_follow_element.innerHTML =
                    this.mouse_follow_svgs[this.add_type];
            } else {
                add_btn.classList.remove('selected');
            }
        }

        switch (this.mouse_mode) {
            case 'move':
                if (this.movemode_btn)
                    this.movemode_btn.classList.add('selected');
                if (this.interaction_info_box)
                    this.interaction_info_box.style.display = 'block';
                if (this.interaction_info_text) {
                    this.interaction_info_text.innerHTML =
                        'Middle Mouse: Pan view<br>' +
                        'Right Click: Reset position';
                }
                break;
            case 'select':
                if (this.selectmode_btn)
                    this.selectmode_btn.classList.add('selected');
                if (this.interaction_info_box)
                    this.interaction_info_box.style.display = 'block';
                if (this.interaction_info_text) {
                    if (this.ctrl_key_selection) {
                        this.interaction_info_text.innerHTML =
                            'Middle Mouse: Pan view';
                    } else {
                        this.interaction_info_text.innerHTML =
                            'Shift: Add to selection<br>' +
                            'Ctrl: Remove from selection<br>' +
                            'Middle Mouse: Pan view';
                    }
                }
                break;
            case 'add':
                if (this.interaction_info_box)
                    this.interaction_info_box.style.display = 'block';
                if (this.interaction_info_text) {
                    if (this.add_type === 'Edge') {
                        if (this.add_edge_start) {
                            this.interaction_info_text.innerHTML =
                                'Left Click: Select second element (to)<br>' +
                                'Middle Mouse: Pan view<br>' +
                                'Right Click / Esc: Abort';
                        } else {
                            this.interaction_info_text.innerHTML =
                                'Left Click: Select first element (from)<br>' +
                                'Middle Mouse: Pan view<br>' +
                                'Right Click / Esc: Abort';
                        }
                    } else {
                        this.interaction_info_text.innerHTML =
                            'Left Click: Place element<br>' +
                            'Ctrl + Left Click: Place and stay in Add ' +
                            'Mode<br>' +
                            'Middle Mouse: Pan view<br>' +
                            'Right Click / Esc: Abort';
                    }
                }
                break;
            case 'pan':
            default:
                if (this.panmode_btn)
                    this.panmode_btn.classList.add('selected');
                break;
        }
    }

    /**
     * Initialize the UI based on the user's settings.
     */
    public initUI(): void {
        if (!this.enableMaskUI || this.enableMaskUI.includes('minimap')) {
            if (SDFVSettings.get<boolean>('minimap'))
                this.enableMinimap();
            else
                this.disableMinimap();
        } else {
            this.disableMinimap();
        }

        if (SDFVSettings.get<boolean>('toolbar')) {
            // If the toolbar is already present, don't do anything.
            if (this.toolbar)
                return;

            // Construct the toolbar.
            this.toolbar = $('<div>', {
                class: 'button-bar',
                css: {
                    position: 'absolute',
                    top: '10px',
                    left: '10px',
                },
            });
            this.container.appendChild(this.toolbar[0]);

            // Construct menu.
            if (!this.enableMaskUI || this.enableMaskUI.includes('menu')) {
                const menuDropdown = $('<div>', {
                    class: 'dropdown',
                });
                $('<button>', {
                    class: 'btn btn-secondary btn-sm btn-material',
                    html: '<i class="material-symbols-outlined">menu</i>',
                    title: 'Menu',
                    'data-bs-toggle': 'dropdown',
                }).appendTo(menuDropdown);
                const menu = $('<ul>', {
                    class: 'dropdown-menu',
                }).appendTo(menuDropdown);
                $('<div>', {
                    class: 'btn-group',
                }).appendTo(this.toolbar).append(menuDropdown);

                $('<li>').appendTo(menu).append($('<span>', {
                    class: 'dropdown-item',
                    text: 'Save SDFG',
                    click: () => this.save_sdfg(),
                }));
                $('<li>').appendTo(menu).append($('<span>', {
                    class: 'dropdown-item',
                    text: 'Save view as PNG',
                    click: () => this.save_as_png(),
                }));
                if (this.has_pdf()) {
                    $('<li>').appendTo(menu).append($('<span>', {
                        class: 'dropdown-item',
                        text: 'Save view as PDF',
                        click: () => this.save_as_pdf(false),
                    }));
                    $('<li>').appendTo(menu).append($('<span>', {
                        class: 'dropdown-item',
                        text: 'Save SDFG as PDF',
                        click: () => this.save_as_pdf(true),
                    }));
                }
                $('<li>').appendTo(menu).append($('<span>', {
                    class: 'dropdown-item',
                    text: 'Export top-level CFG as DOT graph',
                    click: () => {
                        this.save(
                            (this.sdfg.attributes?.name ?? 'program') + '.dot',
                            'data:text/plain;charset=utf-8,' +
                            encodeURIComponent(cfgToDotGraph(this.sdfg))
                        );
                    },
                }));

                $('<li>').appendTo(menu).append($('<hr>', {
                    class: 'dropdown-divider',
                }));

                $('<li>').appendTo(menu).append($('<span>', {
                    class: 'dropdown-item',
                    text: 'Reset positions',
                    click: () => this.reset_positions(),
                }));
            }

            // SDFV Options.
            if (!this.enableMaskUI || this.enableMaskUI.includes('settings')) {
                $('<button>', {
                    class: 'btn btn-secondary btn-sm btn-material',
                    html: '<i class="material-symbols-outlined">settings</i>',
                    title: 'Settings',
                    click: () => {
                        SDFVSettings.getInstance().show();
                    },
                }).appendTo(this.toolbar);
            }

            // Overlays menu.
            if ((!this.enableMaskUI ||
                 this.enableMaskUI.includes('overlays_menu')) &&
                !this.in_vscode) {
                const overlayDropdown = $('<div>', {
                    class: 'dropdown',
                });
                $('<button>', {
                    class: 'btn btn-secondary btn-sm btn-material',
                    html: '<i class="material-symbols-outlined">' +
                        'saved_search</i>',
                    title: 'Overlays',
                    'data-bs-toggle': 'dropdown',
                    'data-bs-auto-close': 'outside',
                }).appendTo(overlayDropdown);
                const overlayMenu = $('<ul>', {
                    class: 'dropdown-menu',
                    css: {
                        'min-width': '200px',
                    },
                }).appendTo(overlayDropdown);
                $('<div>', {
                    class: 'btn-group',
                }).appendTo(this.toolbar).append(overlayDropdown);

                const addOverlayToMenu = (
                    txt: string, ol: typeof GenericSdfgOverlay,
                    default_state: boolean
                ) => {
                    const olItem = $('<li>', {
                        css: {
                            'padding-left': '.7rem',
                        },
                    }).appendTo(overlayMenu);
                    const olContainer = $('<div>', {
                        class: 'form-check form-switch',
                    }).appendTo(olItem);
                    const olInput = $('<input>', {
                        class: 'form-check-input',
                        type: 'checkbox',
                        checked: default_state,
                        change: () => {
                            if (olInput.prop('checked'))
                                this.overlayManager.register_overlay(ol);
                            else
                                this.overlayManager.deregister_overlay(ol);
                        },
                    }).appendTo(olContainer);
                    $('<label>', {
                        class: 'form-check-label',
                        text: txt,
                    }).appendTo(olContainer);
                };

                // Register overlays that are turned on by default.
                this.overlayManager.register_overlay(LogicalGroupOverlay);
                addOverlayToMenu('Logical groups', LogicalGroupOverlay, true);

                // Add overlays that are turned off by default.
                addOverlayToMenu(
                    'Storage locations', MemoryLocationOverlay, false
                );
                addOverlayToMenu(
                    'Logical data movement volume', MemoryVolumeOverlay, false
                );
            }

            const zoomButtonGroup = $('<div>', {
                class: 'btn-group',
                role: 'group',
            }).appendTo(this.toolbar);
            if (!this.enableMaskUI ||
                 this.enableMaskUI.includes('zoom_to_fit_all')) {
                // Zoom to fit.
                $('<button>', {
                    class: 'btn btn-secondary btn-sm btn-material',
                    html: '<i class="material-symbols-outlined">fit_screen</i>',
                    title: 'Zoom to fit SDFG',
                    click: () => {
                        this.zoom_to_view();
                    },
                }).appendTo(zoomButtonGroup);
            }
            if (!this.enableMaskUI ||
                 this.enableMaskUI.includes('zoom_to_fit_width')) {
                $('<button>', {
                    class: 'btn btn-secondary btn-sm btn-material',
                    html: '<i class="material-symbols-outlined">fit_width</i>',
                    title: 'Zoom to fit width',
                    click: () => {
                        this.zoomToFitWidth();
                    },
                }).appendTo(zoomButtonGroup);
            }

            const collapseButtonGroup = $('<div>', {
                class: 'btn-group',
                role: 'group',
            }).appendTo(this.toolbar);
            if (!this.enableMaskUI ||
                 this.enableMaskUI.includes('collapse')) {
                // Collapse all.
                $('<button>', {
                    class: 'btn btn-secondary btn-sm btn-material',
                    html: '<i class="material-symbols-outlined">' +
                        'unfold_less</i>',
                    title: 'Collapse next level (Shift+click to collapse all)',
                    click: (e: MouseEvent) => {
                        if (e.shiftKey)
                            this.collapseAll();
                        else
                            this.collapseNextLevel();
                    },
                }).appendTo(collapseButtonGroup);
            }

            if (!this.enableMaskUI ||
                 this.enableMaskUI.includes('expand')) {
                // Expand all.
                $('<button>', {
                    class: 'btn btn-secondary btn-sm btn-material',
                    html: '<i class="material-symbols-outlined">' +
                        'unfold_more</i>',
                    title: 'Expand next level (Shift+click to expand all)',
                    click: (e: MouseEvent) => {
                        if (e.shiftKey)
                            this.expandAll();
                        else
                            this.expandNextLevel();
                    },
                }).appendTo(collapseButtonGroup);
            }

            if (this.modeButtons) {
                // If we get the "external" mode buttons we are in vscode and do
                // not need to create them.
                this.panmode_btn = this.modeButtons.pan;
                this.movemode_btn = this.modeButtons.move;
                this.selectmode_btn = this.modeButtons.select;
                this.addmode_btns = this.modeButtons.add_btns;
                if (!this.enableMaskUI ||
                    this.enableMaskUI.includes('add_mode')) {
                    for (const add_btn of this.addmode_btns) {
                        if (add_btn.getAttribute('type') ===
                            SDFGElementType.LibraryNode) {
                            add_btn.onclick = () => {
                                const libnode_callback = () => {
                                    this.mouse_mode = 'add';
                                    this.add_type = SDFGElementType.LibraryNode;
                                    this.add_edge_start = null;
                                    this.add_edge_start_conn = null;
                                    this.update_toggle_buttons();
                                };
                                this.emit('query_libnode', libnode_callback);
                            };
                        } else {
                            add_btn.onclick = () => {
                                this.mouse_mode = 'add';
                                this.add_type =
                                    <SDFGElementType> add_btn.getAttribute(
                                        'type'
                                    );
                                this.add_mode_lib = null;
                                this.add_edge_start = null;
                                this.add_edge_start_conn = null;
                                this.update_toggle_buttons();
                            };
<<<<<<< HEAD
                        }
=======
                            this.emit('query_libnode', libnode_callback);
                        };
                    } else {
                        add_btn.onclick = () => {
                            this.mouse_mode = 'add';
                            this.add_type =
                                <SDFGElementType>add_btn.getAttribute('type');
                            this.add_mode_lib = null;
                            this.add_edge_start = null;
                            this.add_edge_start_conn = null;
                            this.update_toggle_buttons();
                        };
>>>>>>> ca8608ef
                    }
                }
                this.mode_selected_bg_color = '#22A4FE';
            } else {
                // Mode buttons are empty in standalone SDFV.
                this.addmode_btns = [];

                const modeButtonGroup = $('<div>', {
                    class: 'btn-group',
                    role: 'group',
                }).appendTo(this.toolbar);

                // Enter pan mode.
                if (!this.enableMaskUI ||
                    this.enableMaskUI.includes('pan_mode')) {
                    this.panmode_btn = $('<button>', {
                        class: 'btn btn-secondary btn-sm btn-material selected',
                        html: '<i class="material-symbols-outlined">' +
                            'pan_tool</i>',
                        title: 'Pan mode',
                    }).appendTo(modeButtonGroup)[0];
                }

                // Enter move mode.
                if (!this.enableMaskUI ||
                    this.enableMaskUI.includes('move_mode')) {
                    this.movemode_btn = $('<button>', {
                        class: 'btn btn-secondary btn-sm btn-material',
                        html: '<i class="material-symbols-outlined">' +
                            'open_with</i>',
                        title: 'Object moving mode',
                    }).appendTo(modeButtonGroup)[0];
                }

                // Enter box select mode.
                if (!this.enableMaskUI ||
                    this.enableMaskUI.includes('box_select_mode')) {
                    this.selectmode_btn = $('<button>', {
                        class: 'btn btn-secondary btn-sm btn-material',
                        html: '<i class="material-symbols-outlined">select</i>',
                        title: 'Select mode',
                    }).appendTo(modeButtonGroup)[0];
                }
            }

            // Enter pan mode
            if (this.panmode_btn) {
                if (!this.enableMaskUI ||
                    this.enableMaskUI.includes('pan_mode')) {
                    $(this.panmode_btn).prop('disabled', false);
                    this.panmode_btn.onclick = () => {
                        this.mouse_mode = 'pan';
                        this.add_type = null;
                        this.add_mode_lib = null;
                        this.add_edge_start = null;
                        this.add_edge_start_conn = null;
                        this.update_toggle_buttons();
                    };
                } else {
                    $(this.panmode_btn).prop('disabled', true);
                }
            }

            // Enter object moving mode
            if (this.movemode_btn) {
                if (!this.enableMaskUI ||
                    this.enableMaskUI.includes('move_mode')) {
                    $(this.movemode_btn).prop('disabled', false);
                    this.movemode_btn.onclick = (
                        _: MouseEvent,
                        shift_click: boolean | undefined = undefined
                    ): void => {
                        // shift_click is false if shift key has been released
                        // and undefined if it has been a normal mouse click.
                        if (this.shift_key_movement && shift_click === false)
                            this.mouse_mode = 'pan';
                        else
                            this.mouse_mode = 'move';
                        this.add_type = null;
                        this.add_mode_lib = null;
                        this.add_edge_start = null;
                        this.add_edge_start_conn = null;
                        this.shift_key_movement = (
                            shift_click === undefined ? false : shift_click
                        );
                        this.update_toggle_buttons();
                    };
                } else {
                    $(this.movemode_btn).prop('disabled', true);
                }
            }

            // Enter box selection mode
            if (this.selectmode_btn) {
                if (!this.enableMaskUI ||
                    this.enableMaskUI.includes('box_select_mode')) {
                    $(this.selectmode_btn).prop('disabled', false);
                    this.selectmode_btn.onclick = (
                        _: MouseEvent,
                        ctrl_click: boolean | undefined = undefined
                    ): void => {
                        // ctrl_click is false if ctrl key has been released and
                        // undefined if it has been a normal mouse click
                        if (this.ctrl_key_selection && ctrl_click === false)
                            this.mouse_mode = 'pan';
                        else
                            this.mouse_mode = 'select';
                        this.add_type = null;
                        this.add_mode_lib = null;
                        this.add_edge_start = null;
                        this.add_edge_start_conn = null;
                        this.ctrl_key_selection = (
                            ctrl_click === undefined ? false : ctrl_click
                        );
                        this.update_toggle_buttons();
                    };
                } else {
                    $(this.selectmode_btn).prop('disabled', true);
                }
            }

            // React to ctrl and shift key presses
            document.addEventListener('keydown', (e) => this.onKeyEvent(e));
            document.addEventListener('keyup', (e) => this.onKeyEvent(e));
            document.addEventListener('visibilitychange', () => {
                this.clear_key_events();
            });

            // Filter graph to selection (visual cutout).
            if (!this.enableMaskUI ||
                this.enableMaskUI.includes('cutout_selection')) {
                this.cutoutBtn = $('<button>', {
                    id: 'cutout-button',
                    class: 'btn btn-secondary btn-sm btn-material',
                    css: {
                        'display': 'none',
                    },
                    html: '<i class="material-symbols-outlined">' +
                        'content_cut</i>',
                    title: 'Filter selection (cutout)',
                    click: () => {
                        this.cutoutSelection();
                    },
                }).appendTo(this.toolbar);
            }

            // Transition to local view with selection.
            if (!this.enableMaskUI ||
                this.enableMaskUI.includes('local_view')) {
                this.localViewBtn = $('<button>', {
                    id: 'local-view-button',
                    class: 'btn btn-secondary btn-sm btn-material',
                    css: {
                        'display': 'none',
                    },
                    html: '<i class="material-symbols-outlined">memory</i>',
                    title: 'Inspect access patterns (local view)',
                    click: () => {
                        this.localViewSelection();
                    },
                }).appendTo(this.toolbar);
            }

            // Exit previewing mode.
            if (this.in_vscode) {
                const exitPreviewBtn = $('<button>', {
                    id: 'exit-preview-button',
                    class: 'btn btn-secondary btn-sm btn-material',
                    css: {
                        'display': 'none',
                    },
                    html: '<i class="material-symbols-outlined">close</i>',
                    title: 'Exit preview',
                    click: () => {
                        exitPreviewBtn.hide();
                        this.emit('exit_preview');
                    },
                }).appendTo(this.toolbar);
            }
        } else {
            if (this.toolbar) {
                this.container.removeChild(this.toolbar[0]);
                this.toolbar = null;
            }
        }
    }

    // Initializes the DOM
    public init_elements(): void {
        // Set up the canvas.
        this.canvas = document.createElement('canvas');
        this.canvas.classList.add('sdfg_canvas');
        if (this.backgroundColor)
            this.canvas.style.backgroundColor = this.backgroundColor;
        else
            this.canvas.style.backgroundColor = 'inherit';
        this.container.append(this.canvas);

        this.initUI();

        if (this.debug_draw) {
            this.dbg_info_box = document.createElement('div');
            this.dbg_info_box.style.position = 'absolute';
            this.dbg_info_box.style.bottom = '.5rem';
            this.dbg_info_box.style.right = '.5rem';
            this.dbg_info_box.style.backgroundColor = 'black';
            this.dbg_info_box.style.padding = '.3rem';
            this.dbg_mouse_coords = document.createElement('span');
            this.dbg_mouse_coords.style.color = 'white';
            this.dbg_mouse_coords.style.fontSize = '1rem';
            this.dbg_mouse_coords.innerText = 'x: N/A / y: N/A';
            this.dbg_info_box.appendChild(this.dbg_mouse_coords);
            this.container.appendChild(this.dbg_info_box);
        }

        // Add an info box for interaction hints to the bottom left of the
        // canvas.
        this.interaction_info_box = document.createElement('div');
        this.interaction_info_box.style.position = 'absolute';
        this.interaction_info_box.style.bottom = '.5rem';
        this.interaction_info_box.style.left = '.5rem';
        this.interaction_info_box.style.backgroundColor = 'rgba(0, 0, 0, 0.5)';
        this.interaction_info_box.style.borderRadius = '5px';
        this.interaction_info_box.style.padding = '.3rem';
        this.interaction_info_box.style.display = 'none';
        this.interaction_info_text = document.createElement('span');
        this.interaction_info_text.style.color = '#eeeeee';
        this.interaction_info_text.innerHTML = '';
        this.interaction_info_box.appendChild(this.interaction_info_text);
        this.container.appendChild(this.interaction_info_box);

        // Tooltip HTML container
        this.tooltip_container = document.createElement('div');
        this.tooltip_container.innerHTML = '';
        this.tooltip_container.className = 'sdfvtooltip';
        this.tooltip_container.onmouseover = () => {
            if (this.tooltip_container)
                this.tooltip_container.style.display = 'none';
        };
        this.container.appendChild(this.tooltip_container);

        // HTML container for error popovers with invalid SDFGs
        this.error_popover_container = document.createElement('div');
        this.error_popover_container.innerHTML = '';
        this.error_popover_container.className = 'invalid_popup';
        this.error_popover_text = document.createElement('div');
        const error_popover_dismiss = document.createElement('button');
        error_popover_dismiss.onclick = () => {
            this.sdfg.error = undefined;
            if (this.error_popover_container && this.error_popover_text) {
                this.error_popover_text.innerText = '';
                this.error_popover_container.style.display = 'none';
            }
        };
        error_popover_dismiss.style.float = 'right';
        error_popover_dismiss.style.cursor = 'pointer';
        error_popover_dismiss.style.color = 'white';
        error_popover_dismiss.innerHTML =
            '<span class="material-symbols-outlined">close</span>';
        this.error_popover_container.appendChild(error_popover_dismiss);
        this.error_popover_container.appendChild(this.error_popover_text);
        this.container.appendChild(this.error_popover_container);

        this.ctx = this.canvas.getContext('2d');

        // This setting decouples the canvas paint cycle from the main event
        // loop. Not supported on Firefox, but can be enabled and Firefox will
        // ignore it. No fps difference measured on the SDFV webclient, but the
        // setting could become useful in the future in certain setups or
        // situations.
        // this.ctx = this.canvas.getContext('2d', {desynchronized: true});

        // WARNING: This setting will force CPU main thread rendering. Use for
        // testing only.
        // this.ctx = this.canvas.getContext('2d', {willReadFrequently: true});

        if (!this.ctx) {
            console.error('Failed to get canvas context, aborting');
            return;
        }

        // Translation/scaling management
        this.canvas_manager = new CanvasManager(this.ctx, this, this.canvas);
        if (this.initialUserTransform !== null)
            this.canvas_manager.set_user_transform(this.initialUserTransform);

        // Resize event for container
        const observer = new MutationObserver(() => {
            this.onresize();
            this.draw_async();
        });
        observer.observe(this.container, { attributes: true });
        const resizeObserver = new ResizeObserver(() => {
            this.onresize();
            this.draw_async();
        });
        resizeObserver.observe(this.container);

        // Set inherited properties
        if (!this.backgroundColor) {
            this.backgroundColor =
                window.getComputedStyle(this.canvas).backgroundColor;
        }

        this.updateCFGList();

        // Create the initial SDFG layout
        // Loading animation already started in the file_read_complete function
        // in sdfv.ts to also include the JSON parsing step.
        this.relayout();

        // Set mouse event handlers
        this.set_mouse_handlers();

        // Set initial zoom, if not already set
        if (this.initialUserTransform === null)
            this.zoom_to_view();

        const svgs: { [key: string]: string } = {};
        svgs['MapEntry'] =
            `<svg width="8rem" height="2rem" viewBox="0 0 800 200" stroke="black" stroke-width="10" version="1.1" xmlns="http://www.w3.org/2000/svg">
                <line x1="10" x2="190" y1="190" y2="10"/>
                <line x1="190" x2="600" y1="10" y2="10"/>
                <line x1="600" x2="790" y1="10" y2="190"/>
                <line x1="790" x2="10" y1="190" y2="190"/>
            </svg>`;
        svgs['ConsumeEntry'] =
            `<svg width="8rem" height="2rem" viewBox="0 0 800 200" stroke="black" stroke-width="10" stroke-dasharray="60,25" version="1.1" xmlns="http://www.w3.org/2000/svg">
                <line x1="10"x2="190" y1="190" y2="10"/>
                <line x1="190" x2="600" y1="10" y2="10"/>
                <line x1="600" x2="790" y1="10" y2="190"/>
                <line x1="790" x2="10" y1="190" y2="190"/>
            </svg>`;
        svgs['Tasklet'] =
            `<svg width="2.6rem" height="1.3rem" viewBox="0 0 400 200" stroke="black" stroke-width="10" version="1.1" xmlns="http://www.w3.org/2000/svg">
                <line x1="10" x2="70" y1="130" y2="190"/>
                <line x1="70" x2="330" y1="190" y2="190"/>
                <line x1="330" x2="390" y1="190" y2="130"/>
                <line x1="390" x2="390" y1="130" y2="70"/>
                <line x1="390" x2="330" y1="70" y2="10"/>
                <line x1="330" x2="70" y1="10" y2="10"/>
                <line x1="70" x2="10" y1="10" y2="70"/>
                <line x1="10" x2="10" y1="70" y2="130"/>
            </svg>`;
        svgs['NestedSDFG'] =
            `<svg width="2.6rem" height="1.3rem" viewBox="0 0 400 200" stroke="black" stroke-width="10" version="1.1" xmlns="http://www.w3.org/2000/svg">
                <line x1="40" x2="80" y1="120" y2="160"/>
                <line x1="80" x2="320" y1="160" y2="160"/>
                <line x1="320" x2="360" y1="160" y2="120"/>
                <line x1="360" x2="360" y1="120" y2="80"/>
                <line x1="360" x2="320" y1="80" y2="40"/>
                <line x1="320" x2="80" y1="40" y2="40"/>
                <line x1="80" x2="40" y1="40" y2="80"/>
                <line x1="40" x2="40" y1="80" y2="120"/>

                <line x1="10" x2="70" y1="130" y2="190"/>
                <line x1="70" x2="330" y1="190" y2="190"/>
                <line x1="330" x2="390" y1="190" y2="130"/>
                <line x1="390" x2="390" y1="130" y2="70"/>
                <line x1="390" x2="330" y1="70" y2="10"/>
                <line x1="330" x2="70" y1="10" y2="10"/>
                <line x1="70" x2="10" y1="10" y2="70"/>
                <line x1="10" x2="10" y1="70" y2="130"/>
            </svg>`;
        svgs['LibraryNode'] =
            `<svg width="2.6rem" height="1.3rem" viewBox="0 0 400 200" stroke="white" stroke-width="10" version="1.1" xmlns="http://www.w3.org/2000/svg">
                        <line x1="10" x2="10" y1="10" y2="190"/>
                        <line x1="10" x2="390" y1="190" y2="190"/>
                        <line x1="390" x2="390" y1="190" y2="55"/>
                        <line x1="390" x2="345" y1="55" y2="10"/>
                        <line x1="345" x2="10" y1="10" y2="10"/>
                        <line x1="345" x2="345" y1="10" y2="55"/>
                        <line x1="345" x2="390" y1="55" y2="55"/>
            </svg>`;
        svgs['AccessNode'] =
            `<svg width="1.3rem" height="1.3rem" viewBox="0 0 200 200" stroke="black" stroke-width="10" version="1.1" xmlns="http://www.w3.org/2000/svg">
                <circle cx="100" cy="100" r="90" fill="none"/>
            </svg>`;
        svgs['Stream'] =
            `<svg width="1.3rem" height="1.3rem" viewBox="0 0 200 200" stroke="black" stroke-width="10" version="1.1" xmlns="http://www.w3.org/2000/svg">
                <circle cx="100" cy="100" r="90" fill="none" stroke-dasharray="60,25"/>
            </svg>`;
        svgs['SDFGState'] =
            `<svg width="1.3rem" height="1.3rem" viewBox="0 0 200 200" stroke="black" stroke-width="10" version="1.1" xmlns="http://www.w3.org/2000/svg">
                <rect x="20" y="20" width="160" height="160" style="fill:#deebf7;" />
            </svg>`;
        svgs['Connector'] =
            `<svg width="1.3rem" height="1.3rem" viewBox="0 0 200 200" stroke="white" stroke-width="10" version="1.1" xmlns="http://www.w3.org/2000/svg">
                <circle cx="100" cy="100" r="40" fill="none"/>
            </svg>`;
        svgs['Edge'] =
            `<svg width="1.3rem" height="1.3rem" viewBox="0 0 200 200" stroke="white" stroke-width="10" version="1.1" xmlns="http://www.w3.org/2000/svg">
                <defs>
                    <marker id="arrowhead" markerWidth="10" markerHeight="7"  refX="0" refY="3.5" orient="auto">
                        <polygon points="0 0, 10 3.5, 0 7" />
                    </marker>
                </defs>
                <line x1="20" y1="20" x2="180" y2="180" marker-end="url(#arrowhead)" />
            </svg>`;

        const el = document.createElement('div');
        el.style.position = 'absolute';
        el.style.top = '0px';
        el.style.left = '0px';
        el.style.userSelect = 'none';
        el.style.pointerEvents = 'none';

        this.container.appendChild(el);

        this.mouse_follow_element = el;
        this.mouse_follow_svgs = svgs;

        this.update_toggle_buttons();

        // Queue first render
        this.draw_async();
    }

    public draw_async(): void {
        this._adaptiveHiding = SDFVSettings.get<boolean>(
            'adaptiveContentHiding'
        );
        this.clearCssPropertyCache();
        this.canvas_manager?.draw_async();
    }

    public setSDFVInstance(instance: ISDFV): void {
        this.sdfv_instance = instance;
    }

    public updateCFGList() {
        // Update SDFG metadata
        this.cfgTree = {};
        this.cfgList = {};
        this.cfgList[this.sdfg.cfg_list_id] = {
            jsonObj: this.sdfg,
            graph: null,
            nsdfgNode: null,
        };

        this.doForAllSDFGElements(
            (_oGroup, oInfo, obj) => {
                const cfgId = (obj as JsonSDFGControlFlowRegion).cfg_list_id;
                if (obj.type === SDFGElementType.NestedSDFG &&
                    obj.attributes.sdfg) {
                    this.cfgTree[obj.attributes.sdfg.cfg_list_id] =
                        oInfo.sdfg.cfg_list_id;
                    this.cfgList[obj.attributes.sdfg.cfg_list_id] = {
                        jsonObj: obj.attributes.sdfg as JsonSDFG,
                        graph: null,
                        nsdfgNode: null,
                    };
                } else if (cfgId !== undefined && cfgId >= 0) {
                    this.cfgTree[cfgId] = oInfo.cfgId;
                    this.cfgList[cfgId] = {
                        jsonObj: obj as JsonSDFGControlFlowRegion,
                        graph: null,
                        nsdfgNode: null,
                    };
                }
            }
        );
    }

    public setSDFG(new_sdfg: JsonSDFG, layout: boolean = true): void {
        this.sdfg = new_sdfg;

        // Update info box
        if (this.selected_elements.length === 1) {
            const uuid = getGraphElementUUID(this.selected_elements[0]);
            if (this.graph) {
                this.sdfv_instance?.linkedUI.showElementInfo(
                    findGraphElementByUUID(this.cfgList, uuid), this
                );
            }
        }

        if (layout) {
            this.updateCFGList();

            this.add_loading_animation();
            setTimeout(() => {
                this.relayout();
                this.draw_async();
            }, 10);
        }

        this.all_memlet_trees_sdfg = memletTreeComplete(this.sdfg);

        this.update_fast_memlet_lookup();
    }

    // Set mouse events (e.g., click, drag, zoom)
    public set_mouse_handlers(): void {
        const canvas = this.canvas;
        const br = () => canvas?.getBoundingClientRect();

        const comp_x = (event: any): number | undefined => {
            const left = br()?.left;
            return this.canvas_manager?.mapPixelToCoordsX(
                event.clientX - (left ? left : 0)
            );
        };
        const comp_y = (event: any): number | undefined => {
            const top = br()?.top;
            return this.canvas_manager?.mapPixelToCoordsY(
                event.clientY - (top ? top : 0)
            );
        };

        // Mouse handler event types
        for (const evtype of [
            'mousedown',
            'mousemove',
            'mouseup',
            'touchstart',
            'touchmove',
            'touchend',
            'wheel',
            'click',
            'dblclick',
            'contextmenu',
        ]) {
            canvas?.addEventListener(evtype, x => {
                const cancelled = this.on_mouse_event(
                    x, comp_x, comp_y, evtype
                );
                if (cancelled)
                    return;
                if (!this.in_vscode) {
                    x.stopPropagation();
                    x.preventDefault();
                }
            });
        }
    }

    public onresize(): void {
        // Set canvas size
        if (this.canvas) {
            this.canvas.style.width = '99%';
            this.canvas.style.height = '99%';
            this.canvas.width = this.canvas.offsetWidth;
            this.canvas.height = this.canvas.offsetHeight;
        }
    }

    // Update memlet tree collection for faster lookup
    public update_fast_memlet_lookup(): void {
        this.all_memlet_trees = [];
        for (const tree of this.all_memlet_trees_sdfg) {
            const s = new Set<any>();
            for (const edge of tree)
                s.add(edge.attributes.data.edge);
            this.all_memlet_trees.push(s);
        }
    }

    // Add loading animation if not already present.
    // Appends a div of class "loader" to task-info-field
    // and task-info-field-settings divs.
    public add_loading_animation() {
        const info_field = document.getElementById('task-info-field');
        if (info_field && info_field.innerHTML === '') {
            const loaderDiv = document.createElement('div');
            loaderDiv.classList.add('loader');
            info_field.appendChild(loaderDiv);
        }
        const info_field_settings = document.getElementById(
            'task-info-field-settings'
        );
        if (info_field_settings && info_field_settings.innerHTML === '') {
            const loaderDiv = document.createElement('div');
            loaderDiv.classList.add('loader');
            info_field_settings.appendChild(loaderDiv);
        }
    }

    // Re-layout graph and nested graphs
    public relayout(instigator: SDFGElement | null = null): DagreGraph {
        if (!this.ctx)
            throw new Error('No context found while performing layouting');

        // Collect currently-visible elements for reorientation
        const elements = this.getVisibleElementsAsObjects(true);
        if (instigator)
            elements.push(instigator);

        for (const cfgId in this.cfgList) {
            this.cfgList[cfgId].graph = null;
            this.cfgList[cfgId].nsdfgNode = null;
        }
        this.graph = relayoutStateMachine(
            this.ctx, this.sdfg, this.sdfg, this.cfgList,
            this.state_parent_list,
            !SDFVSettings.get<boolean>('showAccessNodes'), undefined
        );
        const topLevelBlocks: SDFGElement[] = [];
        for (const bId of this.graph.nodes())
            topLevelBlocks.push(this.graph.node(bId));
        this.graphBoundingBox = boundingBox(topLevelBlocks);

        // Reorient view based on an approximate set of visible elements
        this.reorient(elements);

        this.onresize();

        this.update_fast_memlet_lookup();

        // Move the elements based on its positioning information
        this.translateMovedElements();

        // Make sure all visible overlays get recalculated if there are any.
        this.overlayManager.refresh();

        // If we're in a VSCode context, we also want to refresh the outline.
        if (this.in_vscode)
            this.sdfv_instance?.outline();

        // Remove loading animation
        const info_field = document.getElementById('task-info-field');
        if (info_field)
            info_field.innerHTML = '';
        const info_field_settings = document.getElementById(
            'task-info-field-settings'
        );
        if (info_field_settings)
            info_field_settings.innerHTML = '';

        return this.graph;
    }

    public reorient(old_visible_elements: SDFGElement[]): void {
        // Reorient view based on an approximate set of visible elements

        // Nothing to reorient to
        if (!old_visible_elements || old_visible_elements.length === 0)
            return;

        // If the current view contains everything that was visible before,
        // no need to change anything.
        const new_visible_elements = this.getVisibleElementsAsObjects(true);
        const old_nodes = old_visible_elements.filter(x => (
            x instanceof ControlFlowBlock ||
            x instanceof SDFGNode));
        const new_nodes = new_visible_elements.filter(x => (
            x instanceof ControlFlowBlock ||
            x instanceof SDFGNode));
        const old_set = new Set(old_nodes.map(x => x.guid()));
        const new_set = new Set(new_nodes.map(x => x.guid()));
        const diff = old_set.difference(new_set);
        if (diff.size === 0)
            return;

        // Reorient based on old visible elements refreshed to new locations
        const old_elements_in_new_layout: SDFGElement[] = [];
        this.doForAllGraphElements((group: SDFGElementGroup,
            info: GraphElementInfo, elem: SDFGElement) => {
            if (elem instanceof ControlFlowBlock || elem instanceof SDFGNode) {
                const guid = elem.guid();
                if (guid && old_set.has(guid))
                    old_elements_in_new_layout.push(elem);
            }
        });
        this.zoom_to_view(old_elements_in_new_layout, true, undefined, false);
    }

    public translateMovedElements(): void {
        if (!this.graph)
            return;

        traverseSDFGScopes(this.graph, (node: any, graph: any) => {
            let scope_dx = 0;
            let scope_dy = 0;

            function addScopeMovement(n: any) {
                if (n.data.node.scope_entry) {
                    const scope_entry_node = graph.node(
                        n.data.node.scope_entry
                    );
                    const sp = getPositioningInfo(scope_entry_node);
                    if (sp && Number.isFinite(sp.scope_dx) &&
                        Number.isFinite(sp.scope_dy)) {
                        scope_dx += sp.scope_dx;
                        scope_dy += sp.scope_dy;
                    }
                    if (scope_entry_node)
                        addScopeMovement(scope_entry_node);
                }
            }

            // Only add scope movement for nodes (and not states)
            if (node instanceof SDFGNode)
                addScopeMovement(node);

            let dx = scope_dx;
            let dy = scope_dy;

            const position = getPositioningInfo(node);
            if (position) {
                dx += position.dx;
                dy += position.dy;
            }

            if (dx || dy) {
                // Move the element
                if (this.graph) {
                    this.canvas_manager?.translate_element(
                        node, { x: node.x, y: node.y },
                        { x: node.x + dx, y: node.y + dy }, this.graph,
                        this.cfgList, this.state_parent_list, undefined, false
                    );
                }
            }

            // Move edges (outgoing only)
            graph.inEdges(node.id)?.forEach((e_id: number) => {
                const edge = graph.edge(e_id);
                const edge_pos = getPositioningInfo(edge);

                let final_pos_d;
                // If edges are moved within a given scope, update the point
                // movements
                if (scope_dx || scope_dy) {
                    final_pos_d = [];
                    // never move first (and last) point manually
                    final_pos_d.push({ dx: 0, dy: 0 });
                    for (let i = 1; i < edge.points.length - 1; i++) {
                        final_pos_d.push({ dx: scope_dx, dy: scope_dy });
                        if (edge_pos?.points) {
                            final_pos_d[i].dx += edge_pos.points[i].dx;
                            final_pos_d[i].dx += edge_pos.points[i].dy;
                        }
                    }
                    // never move last (and first) point manually
                    final_pos_d.push({ dx: 0, dy: 0 });
                } else if (edge_pos?.points) {
                    final_pos_d = edge_pos.points;
                }
                if (final_pos_d) {
                    // Move the element
                    if (this.graph) {
                        this.canvas_manager?.translate_element(
                            edge, { x: 0, y: 0 },
                            { x: 0, y: 0 }, this.graph, this.cfgList,
                            this.state_parent_list, undefined, false, false,
                            final_pos_d
                        );
                    }
                }
            });
            return true;
        });
    }

    // Change translation and scale such that the chosen elements
    // (or entire graph if null) is in view
    public zoom_to_view(
        elements: any = null, animate: boolean = true, padding?: number,
        redraw: boolean = true
    ): void {
        if (!elements || elements.length === 0) {
            elements = this.graph?.nodes().map(x => this.graph?.node(x));
            padding ??= 0;
        } else {
            // Use a padding equal to 20 percent of the viewport size, if not
            // overridden with a different percentage.
            padding ??= 10;
        }

        let paddingAbs = 0;
        if (padding > 0 && this.canvas) {
            paddingAbs = Math.min(
                (this.canvas.width / 100) * padding,
                (this.canvas.height / 100) * padding
            );
        }

        const bb = boundingBox(elements, paddingAbs);
        this.canvas_manager?.set_view(bb, animate);

        if (redraw)
            this.draw_async();
    }

    public zoomToFitWidth(): void {
        const allElems: dagre.Node<SDFGElement>[] = [];
        this.graph?.nodes().forEach((stateId) => {
            const state = this.graph?.node(stateId);
            if (state)
                allElems.push(state);
        });
        const bb = boundingBox(allElems, 0);

        const startX = bb.left;
        const endX = bb.right;
        let centerY;
        if (this.visible_rect) {
            const currStartY = this.visible_rect.y;
            centerY = currStartY + (this.visible_rect.h / 2);
        } else {
            return;
        }

        const viewBB = new DOMRect(startX, centerY, endX - startX, 1);

        this.canvas_manager?.set_view(viewBB, true);

        this.draw_async();
    }

    public collapseNextLevel(): void {
        if (!this.graph)
            return;

        function recursiveCollapse(
            collapsible: NestedSDFG | EntryNode | ControlFlowBlock,
            parentElement: SDFGElement | null,
            graph: DagreGraph
        ): boolean {
            if (collapsible.attributes().is_collapsed)
                return false;
            let collapsedSomething = false;
            const collapsibles = [];
            const nParent = collapsible;
            let nGraph = graph;
            if (collapsible instanceof NestedSDFG ||
                collapsible instanceof ControlFlowRegion) {
                for (const nid of collapsible.data.graph.nodes())
                    collapsibles.push(collapsible.data.graph.node(nid));
                nGraph = collapsible.data.graph;
            } else if (collapsible instanceof State) {
                const scopeNodeIds = collapsible.data.state.scope_dict[-1];
                for (const nid of scopeNodeIds)
                    collapsibles.push(collapsible.data.graph.node(nid));
                nGraph = collapsible.data.graph;
            } else {
                if (parentElement && parentElement instanceof State) {
                    const scopeNodeIds = parentElement.data.state.scope_dict[
                        collapsible.id
                    ];
                    for (const nid of scopeNodeIds)
                        collapsibles.push(graph.node(nid.toString()));
                }
            }

            for (const node of collapsibles) {
                if (node instanceof NestedSDFG || node instanceof State ||
                    node instanceof EntryNode ||
                    node instanceof ControlFlowRegion) {
                    const recursiveRes = recursiveCollapse(
                        node, nParent, nGraph
                    );
                    collapsedSomething ||= recursiveRes;
                }
            }

            if (!collapsedSomething)
                collapsible.attributes().is_collapsed = true;
            return true;
        }

        let collapsed = false;
        for (const sId of this.graph.nodes()) {
            const state = this.graph.node(sId);
            const res = recursiveCollapse(state, null, this.graph);
            collapsed ||= res;
        }

        if (collapsed) {
            this.emit('collapse_state_changed', false, true);

            this.add_loading_animation();
            // Use timeout function with low delay to force the browser
            // to reload the dom with the above loader element.
            setTimeout(() => {
                this.relayout();
                this.draw_async();
            }, 10);
        }
    }

    public collapseAll(): void {
        this.doForAllSDFGElements(
            (_t, _d, obj) => {
                if ('is_collapsed' in obj.attributes &&
                    !obj.type.endsWith('Exit'))
                    obj.attributes.is_collapsed = true;
            }
        );

        this.emit('collapse_state_changed', true, true);

        this.add_loading_animation();
        // Use timeout function with low delay to force the browser
        // to reload the dom with the above loader element.
        setTimeout(() => {
            this.relayout();
            this.draw_async();
        }, 10);
    }

    public expandNextLevel(): void {
        if (!this.graph)
            return;

        traverseSDFGScopes(
            this.graph, (node: SDFGNode, _: DagreGraph) => {
                if (node.attributes().is_collapsed) {
                    node.attributes().is_collapsed = false;
                    return false;
                }
                return true;
            }
        );

        this.emit('collapse_state_changed', false, true);

        this.add_loading_animation();
        // Use timeout function with low delay to force the browser
        // to reload the dom with the above loader element.
        setTimeout(() => {
            this.relayout();
            this.draw_async();
        }, 10);
    }

    public expandAll(): void {
        this.doForAllSDFGElements(
            (_t, _d, obj) => {
                if ('is_collapsed' in obj.attributes &&
                    !obj.type.endsWith('Exit'))
                    obj.attributes.is_collapsed = false;
            }
        );

        this.emit('collapse_state_changed', false, true);

        this.add_loading_animation();
        // Use timeout function with low delay to force the browser
        // to reload the dom with the above loader element.
        setTimeout(() => {
            this.relayout();
            this.draw_async();
        }, 10);
    }

    public reset_positions(): void {
        this.doForAllSDFGElements(
            (_t, _d, obj) => {
                deletePositioningInfo(obj);
            }
        );

        this.emit('element_position_changed', 'reset');

        this.add_loading_animation();
        // Use timeout function with low delay to force the browser
        // to reload the dom with the above loader element.
        setTimeout(() => {
            this.relayout();
            this.draw_async();
        }, 10);
    }

    // Save functions
    public save(filename: string, contents: string | undefined): void {
        if (!contents)
            return;
        const link = document.createElement('a');
        link.setAttribute('download', filename);
        link.href = contents;
        document.body.appendChild(link);

        // wait for the link to be added to the document
        window.requestAnimationFrame(() => {
            const event = new MouseEvent('click');
            link.dispatchEvent(event);
            document.body.removeChild(link);
        });
    }

    public save_sdfg(): void {
        const name = this.sdfg.attributes.name;
        const sdfgString = stringify_sdfg(checkCompatSave(this.sdfg));
        const contents = 'data:text/json;charset=utf-8,' + encodeURIComponent(
            sdfgString
        );
        this.save(name + '.sdfg', contents);
    }

    public save_as_png(): void {
        const name = this.sdfg.attributes.name;
        this.save(name + '.png', this.canvas?.toDataURL('image/png'));
    }

    public has_pdf(): boolean {
        try {
            blobStream;
            canvas2pdf.PdfContext;
            return true;
        } catch (e) {
            return false;
        }
    }

    public save_as_pdf(save_all = false): void {
        this.add_loading_animation();

        // Use setTimeout to force browser to update the DOM with the above
        // loading animation.
        setTimeout(() => {
            const stream = blobStream();

            // Compute document size
            const curx = this.canvas_manager?.mapPixelToCoordsX(0);
            const cury = this.canvas_manager?.mapPixelToCoordsY(0);
            let size;
            if (save_all) {
                // Get size of entire graph
                const elements: SDFGElement[] = [];
                this.graph?.nodes().forEach((n_id: string) => {
                    const node = this.graph?.node(n_id);
                    if (node)
                        elements.push(node);
                });
                const bb = boundingBox(elements);
                size = [bb.width, bb.height];
            } else {
                // Get size of current view
                const canvasw = this.canvas?.width;
                const canvash = this.canvas?.height;
                let endx = null;
                if (canvasw)
                    endx = this.canvas_manager?.mapPixelToCoordsX(canvasw);
                let endy = null;
                if (canvash)
                    endy = this.canvas_manager?.mapPixelToCoordsY(canvash);
                const curw = (endx ? endx : 0) - (curx ? curx : 0);
                const curh = (endy ? endy : 0) - (cury ? cury : 0);
                size = [curw, curh];
            }

            const ctx = new canvas2pdf.PdfContext(stream, { size: size });
            const oldctx = this.ctx;
            this.ctx = ctx;

            // Necessary for "what you see is what you get" in the exported pdf
            // file.
            const oldViewportOnly = this._viewportOnly;
            const oldAdaptiveHiding = this._adaptiveHiding;
            if (!save_all) {
                // User wants to save the view as they see it on the screen.
                this._viewportOnly = true;
                this._adaptiveHiding = SDFVSettings.get<boolean>(
                    'adaptiveContentHiding'
                );
            } else {
                // User wants to save all details in the view.
                this._viewportOnly = false;
                this._adaptiveHiding = false;
            }
            (this.ctx as any).pdf = true;
            // Center on saved region
            if (!save_all)
                this.ctx?.translate(-(curx ? curx : 0), -(cury ? cury : 0));

            this.draw_async();

            ctx.stream.on('finish', () => {
                const name = this.sdfg.attributes.name;
                this.save(
                    name + '.pdf', ctx.stream.toBlobURL('application/pdf')
                );
                this.ctx = oldctx;
                this._viewportOnly = oldViewportOnly;
                this._adaptiveHiding = oldAdaptiveHiding;
                this.draw_async();
                // Remove loading animation
                const info_field = document.getElementById('task-info-field');
                if (info_field)
                    info_field.innerHTML = '';
                const info_field_settings = document.getElementById(
                    'task-info-field-settings'
                );
                if (info_field_settings)
                    info_field_settings.innerHTML = '';
            });
        }, 10);
    }

    // Draw a debug grid on the canvas to indicate coordinates.
    public debug_draw_grid(
        curx: number, cury: number, endx: number, endy: number,
        grid_width: number = 100
    ): void {
        if (!this.ctx)
            return;

        const lim_x_min = Math.floor(curx / grid_width) * grid_width;
        const lim_x_max = Math.ceil(endx / grid_width) * grid_width;
        const lim_y_min = Math.floor(cury / grid_width) * grid_width;
        const lim_y_max = Math.ceil(endy / grid_width) * grid_width;
        for (let i = lim_x_min; i <= lim_x_max; i += grid_width) {
            this.ctx.moveTo(i, lim_y_min);
            this.ctx.lineTo(i, lim_y_max);
        }
        for (let i = lim_y_min; i <= lim_y_max; i += grid_width) {
            this.ctx.moveTo(lim_x_min, i);
            this.ctx.lineTo(lim_x_max, i);
        }
        this.ctx.strokeStyle = 'yellow';
        this.ctx.stroke();

        // Draw the zero-point.
        this.ctx.beginPath();
        this.ctx.arc(0, 0, 10, 0, 2 * Math.PI, false);
        this.ctx.fillStyle = 'red';
        this.ctx.fill();
        this.ctx.strokeStyle = 'red';
        this.ctx.stroke();
    }

    private clear_minimap(): void {
        if (this.minimap_ctx) {
            this.minimap_ctx.save();

            this.minimap_ctx.setTransform(1, 0, 0, 1, 0, 0);
            this.minimap_ctx.clearRect(
                0, 0, this.minimap_ctx.canvas.width,
                this.minimap_ctx.canvas.height
            );

            this.minimap_ctx.restore();
        }
    }

    private on_minimap_click(mouse_event: MouseEvent): void {
        if (!this.minimap_canvas || !this.visible_rect)
            return;

        // Get target offset from graph center in minimap coordinates.
        const centerX = this.minimap_canvas.width / 2;
        const centerY = this.minimap_canvas.height / 2;
        const minimapCenterOffset = {
            x: mouse_event.offsetX - centerX,
            y: mouse_event.offsetY - centerY,
        };

        // Translate minimap coordinate center offset to graph canvas center
        // offset.
        const graphBoundingBox = {
            x: 0,
            y: 0,
            width: (this.graph as any).width,
            height: (this.graph as any).height,
        };
        const scale = Math.min(
            this.minimap_canvas.width / graphBoundingBox.width,
            this.minimap_canvas.height / graphBoundingBox.height
        );
        const targetCenterOffset = {
            x: minimapCenterOffset.x * (1 / scale),
            y: minimapCenterOffset.y * (1 / scale),
        };
        const targetPos = {
            x: (graphBoundingBox.width / 2) + targetCenterOffset.x,
            y: (graphBoundingBox.height / 2) + targetCenterOffset.y,
        };

        this.moveViewTo(targetPos.x, targetPos.y);
    }

    private draw_minimap(): void {
        if (!this.minimap_ctx || !this.minimap_canvas ||
            !this.canvas || !this.graph)
            return;

        // Ensure the minimap isn't taking up too much screen realestate.
        const minDimSize = 180;
        let targetWidth = minDimSize;
        let targetHeight = minDimSize;
        const maxPercentage = 0.22;
        if (targetHeight > this.canvas.height * maxPercentage)
            targetHeight = Math.floor(this.canvas.height * maxPercentage);
        if (targetWidth > this.canvas.width * maxPercentage)
            targetWidth = Math.floor(this.canvas.width * maxPercentage);

        // Prevent forced style reflow if nothing changed
        // Can save about 0.5ms of computation
        if (this.minimap_canvas.height !== targetHeight) {
            this.minimap_canvas.height = targetHeight;
            this.minimap_canvas.style.height = targetHeight.toString() + 'px';
        }
        if (this.minimap_canvas.width !== targetWidth) {
            this.minimap_canvas.width = targetWidth;
            this.minimap_canvas.style.width = targetWidth.toString() + 'px';
        }

        // Set the zoom level and translation so everything is visible.
        const bb = {
            x: 0,
            y: 0,
            width: (this.graph as any).width,
            height: (this.graph as any).height,
        };
        const scale = Math.min(
            targetWidth / bb.width, targetHeight / bb.height
        );
        const originX = (targetWidth / 2) - ((bb.width / 2) + bb.x) * scale;
        const originY = (targetHeight / 2) - ((bb.height / 2) + bb.y) * scale;
        this.minimap_ctx.setTransform(
            scale, 0, 0,
            scale, originX, originY
        );

        // Draw the top-level state machine on to the minimap.
        this.graph.nodes().forEach(x => {
            const n = this.graph?.node(x);
            if (n && this.minimap_ctx)
                n.simple_draw(this, this.minimap_ctx, undefined);
        });

        // Draw the viewport.
        if (this.visible_rect) {
            this.minimap_ctx.strokeStyle = this.getCssProperty(
                '--color-minimap-viewport'
            );
            this.minimap_ctx.lineWidth = 1 / scale;
            this.minimap_ctx.strokeRect(
                this.visible_rect.x, this.visible_rect.y,
                this.visible_rect.w, this.visible_rect.h
            );
        }

        this.minimapBounds.minX = 0 - originX / scale;
        this.minimapBounds.minY = 0 - originY / scale;
        this.minimapBounds.maxX = this.minimapBounds.minX + (
            this.minimap_canvas.width / scale
        );
        this.minimapBounds.maxY = this.minimapBounds.minY + (
            this.minimap_canvas.height / scale
        );
    }

    public disableMinimap(): void {
        this.minimap_canvas?.remove();
        this.minimap_canvas = null;
        this.minimap_ctx = null;
    }

    public enableMinimap(): void {
        this.minimap_canvas = document.createElement('canvas');
        this.minimap_canvas.addEventListener('click', (ev) => {
            this.on_minimap_click(ev);
        });
        this.minimap_canvas.id = 'minimap';
        this.minimap_canvas.classList.add('sdfg_canvas');
        this.minimap_canvas.style.backgroundColor = 'white';
        this.minimap_ctx = this.minimap_canvas.getContext('2d');
        this.container.append(this.minimap_canvas);
    }

    // Render SDFG
    public draw(_dt: number | null): void {
        if (!this.graph || !this.ctx)
            return;

        const ctx = this.ctx;
        const g = this.graph;
        const curx = this.canvas_manager?.mapPixelToCoordsX(0);
        const cury = this.canvas_manager?.mapPixelToCoordsY(0);
        const canvasw = this.canvas?.width;
        const canvash = this.canvas?.height;
        let endx = null;
        if (canvasw)
            endx = this.canvas_manager?.mapPixelToCoordsX(canvasw);
        let endy = null;
        if (canvash)
            endy = this.canvas_manager?.mapPixelToCoordsY(canvash);
        const curw = (endx ? endx : 0) - (curx ? curx : 0);
        const curh = (endy ? endy : 0) - (cury ? cury : 0);

        this.visible_rect = {
            x: curx ? curx : 0,
            y: cury ? cury : 0,
            w: curw,
            h: curh,
        };

        this.on_pre_draw();

        drawSDFG(this, ctx, g, this.mousepos ?? undefined);

        if (this.box_select_rect) {
            this.ctx.beginPath();
            const old_line_width = this.ctx.lineWidth;
            const new_line_width = this.canvas_manager?.points_per_pixel();
            if (new_line_width !== undefined)
                this.ctx.lineWidth = new_line_width;
            this.ctx.strokeStyle = 'grey';
            this.ctx.rect(
                this.box_select_rect.x_start, this.box_select_rect.y_start,
                this.box_select_rect.x_end - this.box_select_rect.x_start,
                this.box_select_rect.y_end - this.box_select_rect.y_start
            );
            this.ctx.stroke();
            this.ctx.lineWidth = old_line_width;
        }

        if (this.debug_draw) {
            this.debug_draw_grid(
                (curx ? curx : 0),
                (cury ? cury : 0),
                (endx ? endx : 0),
                (endy ? endy : 0),
                100
            );

            if (this.dbg_mouse_coords) {
                if (this.mousepos) {
                    this.dbg_mouse_coords.innerText =
                        'x: ' + Math.floor(this.mousepos.x) +
                        ' / y: ' + Math.floor(this.mousepos.y);
                } else {
                    this.dbg_mouse_coords.innerText = 'x: N/A / y: N/A';
                }
            }
        }

        this.on_post_draw();
    }

    public on_pre_draw(): void {
        this.clear_minimap();
    }

    public on_post_draw(): void {
        this.overlayManager.draw();

        this.draw_minimap();

        try {
            (this.ctx as any).end();
        } catch (ex) {
            // TODO: make sure no error is thrown instead of catching and
            // silently ignoring it?
        }

        if (this.tooltip && this.realmousepos) {
            const br = this.canvas?.getBoundingClientRect();
            const pos = {
                x: this.realmousepos.x - (br ? br.x : 0),
                y: this.realmousepos.y - (br ? br.y : 0),
            };

            if (this.tooltip_container) {
                // Clear style and contents
                this.tooltip_container.style.top = '';
                this.tooltip_container.style.left = '';
                this.tooltip_container.innerHTML = '';
                this.tooltip_container.style.display = 'block';

                // Invoke custom container
                this.tooltip(this.tooltip_container);

                // Make visible near mouse pointer
                this.tooltip_container.style.top = pos.y + 'px';
                this.tooltip_container.style.left = (pos.x + 20) + 'px';
            }
        } else {
            if (this.tooltip_container)
                this.tooltip_container.style.display = 'none';
        }

        if (this.sdfg.error && this.graph) {
            // If the popover is already shown, skip this to save on compute.
            if (this.error_popover_container?.style.display !== 'block') {
                const error = this.sdfg.error;

                let state_id = -1;
                let el_id = -1;
                if (error.isedge_id !== undefined) {
                    el_id = error.isedge_id;
                } else if (error.state_id !== undefined) {
                    state_id = error.state_id;
                    if (error.node_id !== undefined)
                        el_id = error.node_id;
                    else if (error.edge_id !== undefined)
                        el_id = error.edge_id;
                }
                const sdfg_id = error.sdfg_id ?? 0;
                const problemElem = findGraphElementByUUID(
                    this.cfgList, sdfg_id + '/' + state_id + '/' + el_id + '/-1'
                );
                if (problemElem) {
                    if (problemElem && problemElem instanceof SDFGElement)
                        this.zoom_to_view([problemElem]);
                    else
                        this.zoom_to_view([]);

                    if (this.error_popover_container) {
                        this.error_popover_container.style.display = 'block';
                        this.error_popover_container.style.bottom = '5%';
                        this.error_popover_container.style.left = '5%';
                    }

                    if (this.error_popover_text && error.message)
                        this.error_popover_text.innerText = error.message;
                }
            }
        } else {
            if (this.error_popover_container)
                this.error_popover_container.style.display = 'none';
        }
    }

    public moveViewTo(x: number, y: number): void {
        if (!this.visible_rect)
            return;
        const targetRect = new DOMRect(
            x - (this.visible_rect.w / 2), y - (this.visible_rect.h / 2),
            this.visible_rect.w, this.visible_rect.h
        );
        this.canvas_manager?.set_view(targetRect, true);
        this.draw_async();
    }

    public getVisibleElements(): VisibleElementsType {
        if (!this.canvas_manager)
            return [];

        const curx = this.canvas_manager.mapPixelToCoordsX(0);
        const cury = this.canvas_manager.mapPixelToCoordsY(0);
        const canvasw = this.canvas?.width;
        const canvash = this.canvas?.height;
        let endx = null;
        if (canvasw)
            endx = this.canvas_manager.mapPixelToCoordsX(canvasw);
        let endy = null;
        if (canvash)
            endy = this.canvas_manager.mapPixelToCoordsY(canvash);
        const curw = (endx ? endx : 0) - curx;
        const curh = (endy ? endy : 0) - cury;
        const elements: any[] = [];
        this.doForIntersectedElements(
            curx, cury, curw, curh,
            (group, objInfo, _obj) => {
                let elType = 'other';
                if (group === 'nodes')
                    elType = 'node';
                else if (group === 'states')
                    elType = 'state';
                else if (group === 'edges')
                    elType = 'edge';
                else if (group === 'isedges')
                    elType = 'isedge';
                else if (group === 'connectors')
                    elType = 'connector';
                else if (group === 'controlFlowRegions')
                    elType = 'controlFlowRegion';
                else if (group === 'controlFlowBlocks')
                    elType = 'controlFlowBlock';
                elements.push({
                    type: elType,
                    cfgId: objInfo.cfgId,
                    stateId: objInfo.stateId,
                    id: objInfo.id,
                });
            }
        );
        return elements;
    }

    public getVisibleElementsAsObjects(
        entirely_visible: boolean
    ): SDFGElement[] {
        if (!this.canvas_manager)
            return [];

        const curx = this.canvas_manager.mapPixelToCoordsX(0);
        const cury = this.canvas_manager.mapPixelToCoordsY(0);
        const canvasw = this.canvas?.width;
        const canvash = this.canvas?.height;
        let endx = null;
        if (canvasw)
            endx = this.canvas_manager.mapPixelToCoordsX(canvasw);
        let endy = null;
        if (canvash)
            endy = this.canvas_manager.mapPixelToCoordsY(canvash);
        const curw = (endx ? endx : 0) - curx;
        const curh = (endy ? endy : 0) - cury;
        const elements: any[] = [];
        this.doForIntersectedElements(
            curx, cury, curw, curh,
            (group, objInfo, _obj) => {
                if (entirely_visible &&
                    !_obj.contained_in(curx, cury, curw, curh))
                    return;
                elements.push(_obj);
            }
        );
        return elements;
    }

    public doForVisibleElements(func: GraphElemFunction): void {
        if (!this.canvas_manager)
            return;

        const curx = this.canvas_manager.mapPixelToCoordsX(0);
        const cury = this.canvas_manager.mapPixelToCoordsY(0);
        const canvasw = this.canvas?.width;
        const canvash = this.canvas?.height;
        let endx = null;
        if (canvasw)
            endx = this.canvas_manager.mapPixelToCoordsX(canvasw);
        let endy = null;
        if (canvash)
            endy = this.canvas_manager.mapPixelToCoordsY(canvash);
        const curw = (endx ? endx : 0) - curx;
        const curh = (endy ? endy : 0) - cury;
        this.doForIntersectedElements(curx, cury, curw, curh, func);
    }

    // Returns a dictionary of SDFG elements in a given rectangle. Used for
    // selection, rendering, localized transformations, etc.
    // The output is a dictionary of lists of dictionaries. The top-level keys
    // are:
    // states, controlFlowRegions, controlFlowBlocks, nodes, connectors, edges,
    // isedges (interstate edges).
    // For example:
    // {
    //  'states': [{sdfg: sdfg_name, state: 1}, ...],
    //  'nodes': [{sdfg: sdfg_name, state: 1, node: 5}, ...],
    //  'edges': [],
    //  'isedges': [],
    //  'connectors': [],
    //  'controlFlowRegions': [],
    //  'controlFlowBlocks': [],
    // }
    public elementsInRect(
        x: number, y: number, w: number, h: number
    ): Record<SDFGElementGroup, GraphElementInfo[]> {
        const elements: any = {
            states: [],
            nodes: [],
            connectors: [],
            edges: [],
            isedges: [],
            controlFlowRegions: [],
            controlFlowBlocks: [],
        };
        this.doForIntersectedElements(
            x, y, w, h, (group, objInfo, obj) => {
                objInfo.obj = obj;
                elements[group].push(objInfo);
            }
        );
        return elements;
    }

    public doForIntersectedElements(
        x: number, y: number, w: number, h: number, func: GraphElemFunction
    ): void {
        if (!this.graph)
            return;

        // Traverse nested SDFGs recursively.
        function doRecursive(
            g: DagreGraph, cfg: JsonSDFGControlFlowRegion, sdfg: JsonSDFG
        ): void {
            g.nodes().forEach((blockIdString: string) => {
                const block: ControlFlowBlock = g.node(blockIdString);
                if (!block)
                    return;

                const blockId = Number(blockIdString);
                if (block.intersect(x, y, w, h)) {
                    const elemInfo = {
                        sdfg: sdfg,
                        graph: g,
                        id: blockId,
                        cfgId: cfg.cfg_list_id,
                        stateId: -1,
                    };
                    let elemGroup: SDFGElementGroup;
                    if (block instanceof State)
                        elemGroup = 'states';
                    else if (block instanceof ControlFlowRegion)
                        elemGroup = 'controlFlowRegions';
                    else
                        elemGroup = 'controlFlowBlocks';
                    func(elemGroup, elemInfo, block);

                    if (block.attributes()?.is_collapsed)
                        return;

                    const ng = block.data.graph;
                    if (!ng)
                        return;

                    if (block instanceof State) {
                        ng.nodes().forEach((nodeIdString: string) => {
                            const node = ng.node(nodeIdString);
                            const nodeId = Number(nodeIdString);
                            if (node.intersect(x, y, w, h)) {
                                // Selected nodes
                                func(
                                    'nodes',
                                    {
                                        sdfg: sdfg,
                                        graph: ng,
                                        id: nodeId,
                                        cfgId: cfg.cfg_list_id,
                                        stateId: blockId,
                                    },
                                    node
                                );

                                // If nested SDFG, traverse recursively
                                if (node.data.node.type ===
                                    SDFGElementType.NestedSDFG &&
                                    node.attributes().sdfg) {
                                    const nsdfg = node.attributes().sdfg;
                                    doRecursive(node.data.graph, nsdfg, nsdfg);
                                }
                            }
                            // Connectors
                            node.in_connectors.forEach(
                                (c: Connector, i: number) => {
                                    if (c.intersect(x, y, w, h)) {
                                        func(
                                            'connectors',
                                            {
                                                sdfg: sdfg,
                                                graph: ng,
                                                id: nodeId,
                                                cfgId: cfg.cfg_list_id,
                                                stateId: blockId,
                                                connector: i,
                                                conntype: 'in',
                                            },
                                            c
                                        );
                                    }
                                }
                            );
                            node.out_connectors.forEach(
                                (c: Connector, i: number) => {
                                    if (c.intersect(x, y, w, h)) {
                                        func(
                                            'connectors',
                                            {
                                                sdfg: sdfg,
                                                graph: ng,
                                                id: nodeId,
                                                cfgId: cfg.cfg_list_id,
                                                stateId: blockId,
                                                connector: i,
                                                conntype: 'out',
                                            },
                                            c
                                        );
                                    }
                                }
                            );
                        });

                        // Selected edges
                        ng.edges().forEach((edge_id: number) => {
                            const edge = ng.edge(edge_id);
                            if (edge.intersect(x, y, w, h)) {
                                func(
                                    'edges',
                                    {
                                        sdfg: sdfg,
                                        graph: g,
                                        id: edge.id,
                                        cfgId: cfg.cfg_list_id,
                                        stateId: blockId,
                                    },
                                    edge
                                );
                            }
                        });
                    } else {
                        doRecursive(
                            block.data.graph, block.data.block, sdfg
                        );
                    }
                }
            });

            // Selected inter-state edges
            g.edges().forEach(isedge_id => {
                const isedge = g.edge(isedge_id) as InterstateEdge;
                if (isedge.intersect(x, y, w, h)) {
                    func(
                        'isedges',
                        {
                            sdfg: sdfg,
                            graph: g,
                            id: isedge.id,
                            cfgId: cfg.cfg_list_id,
                            stateId: -1,
                        },
                        isedge
                    );
                }
            });
        }

        // Start with top-level SDFG.
        doRecursive(this.graph, this.sdfg, this.sdfg);
    }

    public doForAllSDFGElements(func: JsonSDFGElemFunction): void {
        // Traverse nested SDFGs recursively
        function doRecursive(cfg: JsonSDFGControlFlowRegion, sdfg: JsonSDFG) {
            cfg.nodes.forEach((block: JsonSDFGBlock, blockId: number) => {
                if (block.type === SDFGElementType.SDFGState) {
                    func(
                        'states', {
                            sdfg: sdfg,
                            graph: cfg,
                            id: blockId,
                            cfgId: cfg.cfg_list_id,
                            stateId: -1,
                        }, block
                    );

                    const state: JsonSDFGState = block as JsonSDFGState;
                    state.nodes.forEach((node: JsonSDFGNode, nId: number) => {
                        // Nodes
                        func(
                            'nodes',
                            {
                                sdfg: sdfg,
                                graph: cfg,
                                id: nId,
                                cfgId: cfg.cfg_list_id,
                                stateId: blockId,
                            },
                            node
                        );

                        // If nested SDFG, traverse recursively
                        if (node.type === SDFGElementType.NestedSDFG &&
                            node.attributes.sdfg) {
                            doRecursive(
                                node.attributes.sdfg, node.attributes.sdfg
                            );
                        }
                    });

                    // Edges
                    state.edges.forEach(
                        (edge: JsonSDFGEdge, edgeId: number) => {
                            func(
                                'edges',
                                {
                                    sdfg: sdfg,
                                    graph: cfg,
                                    id: edgeId,
                                    cfgId: cfg.cfg_list_id,
                                    stateId: blockId,
                                },
                                edge
                            );
                        }
                    );
                } else if (
                    'start_block' in block && 'cfg_list_id' in block &&
                    'nodes' in block && 'edges' in block
                ) {
                    // Control flow region.
                    func('controlFlowRegions', {
                        sdfg: sdfg,
                        graph: cfg,
                        id: blockId,
                        cfgId: cfg.cfg_list_id,
                        stateId: -1,
                    }, block);
                    doRecursive(block as JsonSDFGControlFlowRegion, sdfg);
                }
            });

            // Selected inter-state edges
            cfg.edges.forEach((isedge: JsonSDFGEdge, isEdgeId: number) => {
                func('isedges', {
                    sdfg: sdfg,
                    graph: cfg,
                    id: isEdgeId,
                    cfgId: cfg.cfg_list_id,
                    stateId: -1,
                }, isedge);
            });
        }

        // Start with top-level SDFG
        doRecursive(this.sdfg, this.sdfg);
    }

    public doForAllGraphElements(func: GraphElemFunction): void {
        // Traverse nested SDFGs recursively
        function doRecursive(
            g: DagreGraph | null, cfg: JsonSDFGControlFlowRegion, sdfg: JsonSDFG
        ) {
            g?.nodes().forEach(blockIdString => {
                const block: ControlFlowBlock = g.node(blockIdString);
                if (!block)
                    return;
                const blockId = Number(blockIdString);

                if (block instanceof State) {
                    // States
                    func(
                        'states',
                        {
                            sdfg: sdfg,
                            graph: g,
                            id: blockId,
                            cfgId: cfg.cfg_list_id,
                            stateId: -1,
                        },
                        block
                    );

                    if (block.data.state.attributes.is_collapsed)
                        return;

                    const ng = block.data.graph;
                    if (!ng)
                        return;
                    ng.nodes().forEach((nodeIdString: string) => {
                        const node = ng.node(nodeIdString);
                        const nodeId = Number(nodeIdString);
                        // Selected nodes
                        func(
                            'nodes',
                            {
                                sdfg: sdfg,
                                graph: ng,
                                id: nodeId,
                                cfgId: cfg.cfg_list_id,
                                stateId: blockId,
                            },
                            node
                        );

                        // If nested SDFG, traverse recursively
                        if (node.data.node.type ===
                            SDFGElementType.NestedSDFG) {
                            doRecursive(
                                node.data.graph,
                                node.data.node.attributes.sdfg,
                                node.data.node.attributes.sdfg
                            );
                        }

                        // Connectors
                        node.in_connectors.forEach(
                            (c: Connector, i: number) => {
                                func(
                                    'connectors', {
                                        sdfg: sdfg,
                                        graph: ng,
                                        id: nodeId,
                                        cfgId: cfg.cfg_list_id,
                                        stateId: blockId,
                                        connector: i,
                                        conntype: 'in',
                                    }, c
                                );
                            }
                        );
                        node.out_connectors.forEach(
                            (c: Connector, i: number) => {
                                func(
                                    'connectors', {
                                        sdfg: sdfg,
                                        graph: ng,
                                        id: nodeId,
                                        cfgId: cfg.cfg_list_id,
                                        stateId: blockId,
                                        connector: i,
                                        conntype: 'out',
                                    }, c
                                );
                            }
                        );
                    });

                    // Selected edges
                    ng.edges().forEach((edge_id: number) => {
                        const edge = ng.edge(edge_id);
                        func(
                            'edges',
                            {
                                sdfg: sdfg,
                                graph: ng,
                                id: edge.id,
                                cfgId: cfg.cfg_list_id,
                                stateId: blockId,
                            },
                            edge
                        );
                    });
                } else if (block instanceof ControlFlowRegion) {
                    // Control Flow Regions.
                    func(
                        'controlFlowRegions',
                        {
                            sdfg: sdfg,
                            graph: g,
                            id: blockId,
                            cfgId: cfg.cfg_list_id,
                            stateId: -1,
                        },
                        block
                    );
                    const ng = block.data.graph;
                    if (ng)
                        doRecursive(ng, block.data.block, sdfg);
                } else {
                    // Other (unknown) control flow blocks.
                    func(
                        'controlFlowBlocks',
                        {
                            sdfg: sdfg,
                            graph: g,
                            id: blockId,
                            cfgId: cfg.cfg_list_id,
                            stateId: -1,
                        },
                        block
                    );
                }
            });

            // Selected inter-state edges
            g?.edges().forEach(isedge_id => {
                const isedge = g.edge(isedge_id) as InterstateEdge;
                func(
                    'isedges',
                    {
                        sdfg: sdfg,
                        graph: g,
                        id: isedge.id,
                        cfgId: cfg.cfg_list_id,
                        stateId: -1,
                    },
                    isedge
                );
            });
        }

        // Start with top-level SDFG
        doRecursive(this.graph, this.sdfg, this.sdfg);
    }

    public getNestedMemletTree(edge: Edge): Set<Edge> {
        for (const tree of this.all_memlet_trees) {
            if (tree.has(edge))
                return tree;
        }
        return new Set<Edge>();
    }

    public find_elements_under_cursor(
        mouse_pos_x: number, mouse_pos_y: number
    ): {
        total_elements: number,
        elements: Record<SDFGElementGroup, GraphElementInfo[]>,
        foreground_elem: SDFGElement | null,
        foreground_connector: Connector | null,
    } {
        // Find all elements under the cursor.
        const elements = this.elementsInRect(mouse_pos_x, mouse_pos_y, 0, 0);
        const clicked_states = elements.states;
        const clicked_nodes = elements.nodes;
        const clicked_edges = elements.edges;
        const clicked_interstate_edges = elements.isedges;
        const clicked_connectors = elements.connectors;
        const clicked_cfg_regions = elements.controlFlowRegions;
        const clicked_cfg_blocks = elements.controlFlowBlocks;
        const total_elements =
            clicked_states.length + clicked_nodes.length +
            clicked_edges.length + clicked_interstate_edges.length +
            clicked_connectors.length + clicked_cfg_regions.length +
            clicked_cfg_blocks.length;
        let foreground_elem = null, foreground_surface = -1;
        let foreground_connector = null;

        // Find the top-most element under the mouse cursor (i.e. the one with
        // the smallest dimensions).
        const categories = [
            clicked_states,
            clicked_interstate_edges,
            clicked_nodes,
            clicked_edges,
            clicked_cfg_regions,
            clicked_cfg_blocks,
        ];
        for (const category of categories) {
            for (let i = 0; i < category.length; i++) {
                const obj = category[i].obj;
                const s = obj!.width * obj!.height;
                if (foreground_surface < 0 || s < foreground_surface) {
                    foreground_surface = s;
                    foreground_elem = category[i].obj ?? null;
                }
            }
        }

        for (const c of clicked_connectors) {
            const s = c.obj!.width * c.obj!.height;
            if (foreground_surface < 0 || s < foreground_surface) {
                foreground_surface = s;
                foreground_connector = c.obj as Connector ?? null;
            }
        }

        return {
            total_elements,
            elements,
            foreground_elem,
            foreground_connector,
        };
    }

    public clear_key_events(): void {
        this.mouse_mode = 'pan';
        this.update_toggle_buttons();
    }

    public onKeyEvent(event: KeyboardEvent): boolean {
        // Prevent handling of the event if the event is designed for something
        // other than the body, like an input element.
        if (event.target !== document.body)
            return false;

        if (this.ctrl_key_selection && !event.ctrlKey) {
            if (this.selectmode_btn?.onclick)
                (this.selectmode_btn as any)?.onclick(event, false);
        }

        if (this.shift_key_movement && !event.shiftKey) {
            if (this.movemode_btn?.onclick)
                (this.movemode_btn as any)?.onclick(event, false);
        }

        if (this.mouse_mode !== 'pan') {
            if (event.key === 'Escape' && !event.ctrlKey && !event.shiftKey) {
                if (this.panmode_btn?.onclick)
                    (this.panmode_btn as any)?.onclick(event);
            }
            return false;
        } else if (event.key === 'Escape') {
            if (this.selected_elements.length > 0) {
                this.selected_elements.forEach(el => {
                    el.selected = false;
                });
                this.deselect();
                this.draw_async();
            }
        } else if (event.key === 'Delete' && event.type === 'keyup') {
            // Sort in reversed order, so that deletion in sequence always
            // retains original IDs.
            this.selected_elements.sort((a, b) => (b.id - a.id));
            for (const e of this.selected_elements) {
                if (e instanceof Connector) {
                    continue;
                } else if (e instanceof Memlet) {
                    const state: JsonSDFGState = e.parentElem?.data.state;
                    if (state) {
                        state.edges = state.edges.filter(
                            (_, ind: number) => ind !== e.id
                        );
                    }
                } else if (e instanceof InterstateEdge) {
                    if (!e.parentElem ||
                        (e.parentElem && e.parentElem instanceof SDFG)) {
                        e.sdfg.edges = e.sdfg.edges.filter(
                            (_, ind: number) => ind !== e.id
                        );
                    } else {
                        const tGraph = e.parentElem.data.block;
                        tGraph.edges = tGraph.edges.filter(
                            (_: any, ind: number) => ind !== e.id
                        );
                    }
                } else if (e instanceof ControlFlowBlock) {
                    if (e.parentElem &&
                        e.parentElem instanceof ControlFlowRegion)
                        deleteCFGBlocks(e.parentElem.data.block, [e.id]);
                    else
                        deleteCFGBlocks(e.sdfg, [e.id]);
                } else {
                    deleteSDFGNodes(e.sdfg, e.parent_id!, [e.id]);
                }
            }
            this.deselect();
            this.setSDFG(this.sdfg);
            this.emit('graph_edited');
        }

        // Ctrl + Shift Accelerators temporarily disabled due to a bug with
        // stuck accelerator keys when shift/ctrl tabbing.
        // TODO(later): fix and re-add
        //if (event.ctrlKey && !event.shiftKey) {
        //    if (this.selectmode_btn?.onclick)
        //        (this.selectmode_btn as any).onclick(event, true);
        //}

        //if (event.shiftKey && !event.ctrlKey) {
        //    if (this.movemode_btn?.onclick)
        //        (this.movemode_btn as any).onclick(event, true);
        //}

        return true;
    }

    // Checks if pan mouse movement is in the bounds of the graph.
    // Takes the current visible_rect as input and computes if its center is
    // within the graph bounds. The pan mouse movement (movX, movY) is
    // corrected accordingly to have a smooth view pan blocking.
    // Returns: corrected movement x/y coordinates to input into
    // this.canvas_manager?.translate()
    public pan_movement_in_bounds(
        visible_rect: SimpleRect, movX: number, movY: number
    ) {
        if (!SDFVSettings.get<boolean>('bindToViewport') ||
            !this.graphBoundingBox) {
            return {
                x: movX,
                y: movY,
            };
        }

        // Compute where the visible_rectCenter is out of bounds:
        // outofboundsX/Y === 0 means not out of bounds
        let outofboundsX = 0;
        let outofboundsY = 0;

        const padding = 50;
        if (visible_rect.x + visible_rect.w <
            (this.graphBoundingBox.left + padding))
            outofboundsX = -1;
        else if (visible_rect.x > (this.graphBoundingBox.right - padding))
            outofboundsX = 1;

        if (visible_rect.y + visible_rect.h <
            (this.graphBoundingBox.top + padding))
            outofboundsY = -1;
        else if (visible_rect.y > (this.graphBoundingBox.bottom) - padding)
            outofboundsY = 1;

        // Take uncorrected mouse event movement as default
        const correctedMovement = {
            x: movX,
            y: movY,
        };

        // Correct mouse movement if necessary
        if ((outofboundsX === -1 && correctedMovement.x > 0) ||
            (outofboundsX === 1 && correctedMovement.x < 0))
            correctedMovement.x = 0;
        if ((outofboundsY === -1 && correctedMovement.y > 0) ||
            (outofboundsY === 1 && correctedMovement.y < 0))
            correctedMovement.y = 0;

        return correctedMovement;
    }

    // Toggles collapsed state of foreground_elem if applicable.
    // Returns true if re-layout occured and re-draw is necessary.
    public toggle_element_collapse(
        foreground_elem: SDFGElement | null
    ): boolean {
        if (!foreground_elem)
            return false;

        const sdfg = (foreground_elem ? foreground_elem.sdfg : null);
        let sdfg_elem = null;
        if (foreground_elem instanceof State) {
            sdfg_elem = foreground_elem.data.state;
        } else if (foreground_elem instanceof ControlFlowRegion) {
            sdfg_elem = foreground_elem.data.block;
        } else if (foreground_elem instanceof SDFGNode) {
            sdfg_elem = foreground_elem.data.node;

            // If a scope exit node, use entry instead
            if (sdfg_elem.type.endsWith('Exit') &&
                foreground_elem.parent_id !== null) {
                const parent = sdfg!.nodes[foreground_elem.parent_id];
                if (parent.nodes)
                    sdfg_elem = parent.nodes[sdfg_elem.scope_entry];
            }
        } else {
            sdfg_elem = null;
        }

        // Toggle collapsed state
        if (foreground_elem.COLLAPSIBLE) {
            this.emit('collapse_state_changed');

            // Re-layout SDFG
            this.add_loading_animation();
            setTimeout(() => {
                if ('is_collapsed' in sdfg_elem.attributes) {
                    sdfg_elem.attributes.is_collapsed =
                        !sdfg_elem.attributes.is_collapsed;
                } else {
                    sdfg_elem.attributes['is_collapsed'] = true;
                }

                this.relayout(foreground_elem);
                this.draw_async();
            }, 10);

            return true;
        }

        return false;
    }

    // TODO(later): Improve event system using event types (instanceof) instead
    // of passing string eventtypes.
    /* eslint-disable @typescript-eslint/explicit-module-boundary-types */
    public on_mouse_event(
        event: any, comp_x_func: CallableFunction,
        comp_y_func: CallableFunction, evtype: string = 'other'
    ): boolean {
        /* eslint-enable @typescript-eslint/explicit-module-boundary-types */
        if (!this.graph)
            return false;

        if (this.ctrl_key_selection || this.shift_key_movement)
            this.onKeyEvent(event);

        let dirty = false; // Whether to redraw at the end
        // Whether the set of visible or selected elements changed
        let element_focus_changed = false;
        // Whether the current multi-selection changed
        let multi_selection_changed = false;
        let selection_changed = false;

        if (evtype === 'mousedown' || evtype === 'touchstart') {
            this.drag_start = event;
        } else if (evtype === 'mouseup') {
            this.drag_start = null;
            this.last_dragged_element = null;
        } else if (evtype === 'touchend') {
            if (event.touches.length === 0)
                this.drag_start = null;
            else
                this.drag_start = event;
        } else if (evtype === 'mousemove') {
            // Calculate the change in mouse position in canvas coordinates
            const old_mousepos = this.mousepos;
            this.mousepos = {
                x: comp_x_func(event),
                y: comp_y_func(event),
            };
            this.realmousepos = { x: event.clientX, y: event.clientY };

            // Only accept the primary mouse button as dragging source
            if (this.drag_start && event.buttons & 1) {
                this.dragging = true;

                if (this.mouse_mode === 'move') {
                    if (this.last_dragged_element) {
                        if (this.canvas)
                            this.canvas.style.cursor = 'grabbing';
                        this.drag_start.cx = comp_x_func(this.drag_start);
                        this.drag_start.cy = comp_y_func(this.drag_start);
                        let elements_to_move = [this.last_dragged_element];
                        if (this.selected_elements.includes(
                            this.last_dragged_element
                        ) && this.selected_elements.length > 1) {
                            elements_to_move = this.selected_elements.filter(
                                el => {
                                    // Do not move connectors (individually)
                                    if (el instanceof Connector)
                                        return false;
                                    const list_id = el.sdfg.cfg_list_id;

                                    // Do not move element individually if it is
                                    // moved together with a nested SDFG
                                    const nested_sdfg_parent =
                                        this.state_parent_list[list_id];
                                    if (nested_sdfg_parent &&
                                        this.selected_elements.includes(
                                            nested_sdfg_parent
                                        ))
                                        return false;

                                    // Do not move element individually if it is
                                    // moved together with its parent state
                                    const state_parent =
                                        this.cfgList[list_id].graph?.node(
                                            el.parent_id!.toString()
                                        );
                                    if (state_parent &&
                                        this.selected_elements.includes(
                                            state_parent
                                        ))
                                        return false;

                                    // Otherwise move individually
                                    return true;
                                }
                            );
                        }

                        const move_entire_edge = elements_to_move.length > 1;
                        for (const el of elements_to_move) {
                            if (old_mousepos) {
                                this.canvas_manager?.translate_element(
                                    el, old_mousepos, this.mousepos,
                                    this.graph, this.cfgList,
                                    this.state_parent_list,
                                    this.drag_start,
                                    true,
                                    move_entire_edge
                                );
                            }
                        }

                        dirty = true;
                        this.draw_async();
                        return false;
                    } else {
                        const mouse_elements = this.find_elements_under_cursor(
                            this.mousepos.x, this.mousepos.y
                        );
                        if (mouse_elements.foreground_elem) {
                            this.last_dragged_element =
                                mouse_elements.foreground_elem;
                            if (this.canvas)
                                this.canvas.style.cursor = 'grabbing';
                            return false;
                        }
                        return true;
                    }
                } else if (this.mouse_mode === 'select') {
                    this.box_select_rect = {
                        x_start: comp_x_func(this.drag_start),
                        y_start: comp_y_func(this.drag_start),
                        x_end: this.mousepos.x,
                        y_end: this.mousepos.y,
                    };

                    // Mark for redraw
                    dirty = true;
                } else {
                    // Mouse move in panning mode
                    if (this.visible_rect) {
                        // Check if mouse panning is in bounds (near graph)
                        // and restrict/correct it.
                        const correctedMovement = this.pan_movement_in_bounds(
                            this.visible_rect, event.movementX, event.movementY
                        );

                        this.canvas_manager?.translate(
                            correctedMovement.x, correctedMovement.y
                        );

                        // Mark for redraw
                        dirty = true;
                    }
                }
            } else if (this.drag_start && event.buttons & 4) {
                // Pan the view with the middle mouse button
                this.dragging = true;
                if (this.visible_rect) {
                    // Check if mouse panning is in bounds (near graph)
                    // and restrict/correct it.
                    const correctedMovement = this.pan_movement_in_bounds(
                        this.visible_rect, event.movementX, event.movementY
                    );

                    this.canvas_manager?.translate(
                        correctedMovement.x, correctedMovement.y
                    );
                    dirty = true;
                }
                element_focus_changed = true;
            } else {
                this.drag_start = null;
                this.last_dragged_element = null;
                if (event.buttons & 1 || event.buttons & 4)
                    return true; // Don't stop propagation
            }
        } else if (evtype === 'touchmove') {
            if (this.drag_start.touches.length !== event.touches.length) {
                // Different number of touches, ignore and reset drag_start
                this.drag_start = event;
            } else if (event.touches.length === 1) { // Move/drag
                if (this.visible_rect) {
                    const movX = (
                        event.touches[0].clientX -
                        this.drag_start.touches[0].clientX
                    );
                    const movY = (
                        event.touches[0].clientY -
                        this.drag_start.touches[0].clientY
                    );

                    // Check if panning is in bounds (near graph)
                    // and restrict/correct it.
                    const correctedMovement = this.pan_movement_in_bounds(
                        this.visible_rect, movX, movY
                    );

                    this.canvas_manager?.translate(
                        correctedMovement.x, correctedMovement.y
                    );
                }
                this.drag_start = event;

                // Mark for redraw
                dirty = true;
                this.draw_async();
                return false;
            } else if (event.touches.length === 2) {
                // Find relative distance between two touches before and after.
                // Then, center and zoom to their midpoint.
                const touch1 = this.drag_start.touches[0];
                const touch2 = this.drag_start.touches[1];
                let x1 = touch1.clientX, x2 = touch2.clientX;
                let y1 = touch1.clientY, y2 = touch2.clientY;
                const oldCenter = [(x1 + x2) / 2.0, (y1 + y2) / 2.0];
                const initialDistance = Math.sqrt(
                    (x1 - x2) ** 2 + (y1 - y2) ** 2
                );
                x1 = event.touches[0].clientX; x2 = event.touches[1].clientX;
                y1 = event.touches[0].clientY; y2 = event.touches[1].clientY;
                const currentDistance = Math.sqrt(
                    (x1 - x2) ** 2 + (y1 - y2) ** 2
                );
                const newCenter = [(x1 + x2) / 2.0, (y1 + y2) / 2.0];

                if (this.visible_rect) {
                    // First, translate according to movement of center point
                    const movX = newCenter[0] - oldCenter[0];
                    const movY = newCenter[1] - oldCenter[1];

                    // Check if movement is in bounds (near graph)
                    // and restrict/correct it.
                    const correctedMovement = this.pan_movement_in_bounds(
                        this.visible_rect, movX, movY
                    );

                    this.canvas_manager?.translate(
                        correctedMovement.x, correctedMovement.y
                    );

                    // Then scale
                    this.canvas_manager?.scale(
                        currentDistance / initialDistance, newCenter[0],
                        newCenter[1]
                    );
                }

                this.drag_start = event;

                // Mark for redraw
                dirty = true;
                this.draw_async();
                return false;
            }
        } else if (evtype === 'wheel') {
            const useScrollNav = SDFVSettings.get<boolean>(
                'useVerticalScrollNavigation'
            );
            if (useScrollNav && !event.ctrlKey ||
                !useScrollNav && event.ctrlKey) {
                // If vertical scroll navigation is turned on, use this to
                // move the viewport up and down. If the control key is held
                // down while scrolling, treat it as a typical zoom operation.
                if (this.visible_rect) {
                    const movX = 0;
                    const movY = -event.deltaY;

                    // Check if scroll is in bounds (near graph)
                    // and restrict/correct it.
                    const correctedMovement = this.pan_movement_in_bounds(
                        this.visible_rect, movX, movY
                    );

                    this.canvas_manager?.translate(
                        correctedMovement.x, correctedMovement.y
                    );
                    dirty = true;
                    element_focus_changed = true;
                }
            } else {
                // Get physical x,y coordinates (rather than canvas coordinates)
                const br = this.canvas?.getBoundingClientRect();
                const x = event.clientX - (br ? br.x : 0);
                const y = event.clientY - (br ? br.y : 0);
                this.canvas_manager?.scale(event.deltaY > 0 ? 0.9 : 1.1, x, y);
                dirty = true;
                element_focus_changed = true;
            }
        }
        // End of mouse-move/touch-based events

        if (!this.mousepos)
            return true;

        // Find elements under cursor
        const elements_under_cursor = this.find_elements_under_cursor(
            this.mousepos.x, this.mousepos.y
        );
        const elements = elements_under_cursor.elements;
        const total_elements = elements_under_cursor.total_elements;
        const foreground_elem = elements_under_cursor.foreground_elem;
        const foreground_connector = elements_under_cursor.foreground_connector;

        if (this.mouse_mode === 'add') {
            const el = this.mouse_follow_element;
            if (check_valid_add_position(
                (this.add_type ? this.add_type : null),
                foreground_elem, this.add_mode_lib, this.mousepos
            ))
                el.firstElementChild.setAttribute('stroke', 'green');
            else
                el.firstElementChild.setAttribute('stroke', 'red');

            el.style.left =
                (event.layerX - el.firstElementChild.clientWidth / 2) + 'px';
            el.style.top =
                (event.layerY - el.firstElementChild.clientHeight / 2) + 'px';
        }

        // Change mouse cursor accordingly
        if (this.canvas) {
            if (this.mouse_mode === 'select') {
                this.canvas.style.cursor = 'crosshair';
            } else if (total_elements > 0) {
                if (this.mouse_mode === 'move' && this.drag_start) {
                    this.canvas.style.cursor = 'grabbing';
                } else if (this.mouse_mode === 'move') {
                    this.canvas.style.cursor = 'grab';
                } else {
                    // Hovering over an element while not in any specific mode.
                    // For collapsed nodes, show a cursor shape that indicates
                    // this can be expanded.
                    if (foreground_elem?.attributes()?.is_collapsed)
                        this.canvas.style.cursor = 'alias';
                    else
                        this.canvas.style.cursor = 'pointer';
                }
            } else {
                this.canvas.style.cursor = 'auto';
            }
        }

        this.tooltip = null;

        // Add newly hovered elements under the mouse cursor to the cache.
        // The cache then contains hovered elements of the previous frame that
        // are highlighted and the newly hovered elements of the current frame
        // that need to be highlighted.
        for (const elInfo of Object.entries(elements)) {
            const elemTypeArray = elInfo[1];
            for (let j = 0; j < elemTypeArray.length; ++j) {
                const hovered_element = elemTypeArray[j].obj;
                if (hovered_element !== undefined)
                    this.hovered_elements_cache.add(hovered_element);
            }
        }

        // New cache for the next frame, which only contains the
        // hovered/highlighted elements of the current frame.
        const new_hovered_elements_cache = new Set<SDFGElement>();

        // Only do highlighting re-computation if view is close enough to
        // actually see the highlights. Done by points-per-pixel metric using
        // SDFV.NODE_LOD as the threshold. Hence, the highlights only
        // update/become visible if there are nodes visible to hover over. This
        // creatly reduces CPU utilization when moving/hovering the mouse over
        // large graphs.
        if (this.canvas_manager) {
            const ppp = this.canvas_manager.points_per_pixel();
            if (ppp < SDFVSettings.get<number>('nodeLOD')) {
                // Global change boolean. Determines if repaint necessary.
                let highlighting_changed = false;

                // Mark hovered and highlighted elements.
                for (const obj of this.hovered_elements_cache) {
                    const intersected = obj.intersect(
                        this.mousepos!.x, this.mousepos!.y, 0, 0
                    );

                    // Local change boolean, for each visible element
                    // checked. Prevents recursion if nothing changed.
                    let hover_changed = false;

                    // Change hover status
                    if (intersected && !obj.hovered) {
                        obj.hovered = true;
                        highlighting_changed = true;
                        hover_changed = true;
                    } else if (!intersected && obj.hovered) {
                        obj.hovered = false;
                        highlighting_changed = true;
                        hover_changed = true;
                    }

                    // If element is hovered in the current frame then
                    // remember it for the next frame.
                    if (obj.hovered)
                        new_hovered_elements_cache.add(obj);

                    // Highlight all edges of the memlet tree
                    if (obj instanceof Edge && obj.parent_id !== null) {
                        if (obj.hovered && hover_changed) {
                            const tree = this.getNestedMemletTree(obj);
                            tree.forEach(te => {
                                if (te !== obj && te !== undefined)
                                    te.highlighted = true;
                            });
                        } else if (!obj.hovered && hover_changed) {
                            const tree = this.getNestedMemletTree(obj);
                            tree.forEach(te => {
                                if (te !== obj && te !== undefined)
                                    te.highlighted = false;
                            });
                        }
                    }

                    // Highlight all access nodes with the same name in the
                    // same nested sdfg.
                    if (obj instanceof AccessNode) {
                        if (obj.hovered && hover_changed) {
                            traverseSDFGScopes(
                                this.cfgList[obj.sdfg.cfg_list_id].graph!,
                                (node: any) => {
                                    // If node is a state, then visit
                                    // sub-scope.
                                    if (node instanceof State)
                                        return true;
                                    if (node instanceof AccessNode &&
                                        node.data.node.label ===
                                        obj.data.node.label)
                                        node.highlighted = true;
                                    // No need to visit sub-scope
                                    return false;
                                }
                            );
                        } else if (!obj.hovered && hover_changed) {
                            traverseSDFGScopes(
                                this.cfgList[obj.sdfg.cfg_list_id].graph!,
                                (node: any) => {
                                    // If node is a state, then visit
                                    // sub-scope.
                                    if (node instanceof State)
                                        return true;
                                    if (node instanceof AccessNode &&
                                        node.data.node.label ===
                                        obj.data.node.label)
                                        node.highlighted = false;
                                    // No need to visit sub-scope
                                    return false;
                                }
                            );
                        }
                    }

                    if (obj instanceof Connector) {
                        // Highlight the incoming/outgoing Edge
                        const parent_node = obj.linkedElem;
                        if (obj.hovered &&
                            (hover_changed || (!parent_node?.hovered))) {
                            const state = obj.linkedElem?.parentElem;
                            if (state && state instanceof State &&
                                state.data) {
                                const state_json = state.data.state;
                                const state_graph = state.data.graph;
                                state_json.edges.forEach(
                                    (edge: JsonSDFGEdge, id: number) => {
                                        if (edge.src_connector ===
                                            obj.data.name ||
                                            edge.dst_connector ===
                                            obj.data.name) {
                                            const gedge = state_graph.edge(
                                                edge.src, edge.dst,
                                                id.toString()
                                            ) as Memlet;
                                            if (gedge)
                                                gedge.highlighted = true;
                                        }
                                    }
                                );
                            }
                        }
                        if (!obj.hovered && hover_changed) {
                            // Prevent de-highlighting of edge if parent is
                            // already hovered (to show all edges).
                            if (parent_node && !parent_node.hovered) {
                                const state = obj.linkedElem?.parentElem;
                                if (state && state instanceof State &&
                                    state.data) {
                                    const state_json = state.data.state;
                                    const state_graph = state.data.graph;
                                    state_json.edges.forEach((
                                        edge: JsonSDFGEdge,
                                        id: number
                                    ) => {
                                        if (edge.src_connector ===
                                            obj.data.name ||
                                            edge.dst_connector ===
                                            obj.data.name) {
                                            const gedge = state_graph.edge(
                                                edge.src, edge.dst,
                                                id.toString()
                                            ) as Memlet;
                                            if (gedge)
                                                gedge.highlighted = false;
                                        }
                                    });
                                }
                            }
                        }


                        // Highlight all access nodes with the same name as
                        // the hovered connector in the nested sdfg.
                        if (obj.hovered && hover_changed) {
                            const nGraph = obj.parentElem?.data.graph;
                            if (nGraph) {
                                traverseSDFGScopes(nGraph, (node: any) => {
                                    // If node is a state, then visit
                                    // sub-scope.
                                    if (node instanceof State ||
                                        node instanceof ControlFlowRegion)
                                        return true;

                                    if (node instanceof AccessNode &&
                                        node.data.node.label ===
                                        obj.label())
                                        node.highlighted = true;
                                    // No need to visit sub-scope
                                    return false;
                                });
                            }
                        } else if (!obj.hovered && hover_changed) {
                            const nGraph = obj.parentElem?.data.graph;
                            if (nGraph) {
                                traverseSDFGScopes(nGraph, (node: any) => {
                                    // If node is a state, then visit
                                    // sub-scope.
                                    if (node instanceof State ||
                                        node instanceof ControlFlowRegion)
                                        return true;

                                    if (node instanceof AccessNode &&
                                        node.data.node.label ===
                                        obj.label())
                                        node.highlighted = false;
                                    // No need to visit sub-scope
                                    return false;
                                });
                            }
                        }

                        // Similarly, highlight any identifiers in a
                        // connector's tasklet, if applicable.
                        if (obj.hovered && hover_changed) {
                            if (obj.linkedElem && obj.linkedElem instanceof
                                Tasklet) {
                                if (obj.connectorType === 'in') {
                                    for (const token of
                                        obj.linkedElem.inputTokens) {
                                        if (token.token === obj.data.name)
                                            token.highlighted = true;
                                    }
                                } else {
                                    for (const token of
                                        obj.linkedElem.outputTokens) {
                                        if (token.token === obj.data.name)
                                            token.highlighted = true;
                                    }
                                }
                            }
                        } else if (!obj.hovered && hover_changed) {
                            if (obj.linkedElem && obj.linkedElem instanceof
                                Tasklet) {
                                if (obj.connectorType === 'in') {
                                    for (const token of
                                        obj.linkedElem.inputTokens) {
                                        if (token.token === obj.data.name)
                                            token.highlighted = false;
                                    }
                                } else {
                                    for (const token of
                                        obj.linkedElem.outputTokens) {
                                        if (token.token === obj.data.name)
                                            token.highlighted = false;
                                    }
                                }
                            }
                        }
                    }

                    // Make all edges of a node visible and remove the edge
                    // summary symbol.
                    if (obj.hovered && hover_changed &&
                        obj instanceof SDFGNode &&
                        (obj.in_summary_has_effect ||
                            obj.out_summary_has_effect)) {
                        // Setting these to false will cause the summary
                        // symbol not to be drawn in renderer_elements.ts
                        obj.summarize_in_edges = false;
                        obj.summarize_out_edges = false;
                        const state = obj.parentElem;
                        if (state && state instanceof State && state.data) {
                            const state_json = state.data.state;
                            const state_graph = state.data.graph;
                            state_json.edges.forEach(
                                (edge: JsonSDFGEdge, id: number) => {
                                    if (edge.src === obj.id.toString() ||
                                        edge.dst === obj.id.toString()) {
                                        const gedge = state_graph.edge(
                                            edge.src, edge.dst,
                                            id.toString()
                                        ) as Memlet;
                                        if (gedge)
                                            gedge.highlighted = true;
                                    }
                                }
                            );
                        }
                    } else if (!obj.hovered && hover_changed) {
                        obj.summarize_in_edges = true;
                        obj.summarize_out_edges = true;
                        const state = obj.parentElem;
                        if (state && state instanceof State && state.data) {
                            const state_json = state.data.state;
                            const state_graph = state.data.graph;
                            state_json.edges.forEach((
                                edge: JsonSDFGEdge, id: number
                            ) => {
                                if (edge.src === obj.id.toString() ||
                                    edge.dst === obj.id.toString()) {
                                    const gedge = state_graph.edge(
                                        edge.src, edge.dst, id.toString()
                                    ) as Memlet;
                                    if (gedge)
                                        gedge.highlighted = false;
                                }
                            });
                        }
                    }
                }

                if (highlighting_changed)
                    dirty = true;
            }
        }

        // Set the cache for the next frame to only contain
        // the currently hovered/highlighted elements.
        this.hovered_elements_cache = new_hovered_elements_cache;

        // If adding an edge, mark/highlight the first/from element, if it has
        // already been selected.
        if (this.mouse_mode === 'add' && this.add_type === 'Edge') {
            if (this.add_edge_start) {
                this.add_edge_start.highlighted = true;
                dirty = true;
            }
            if (this.add_edge_start_conn) {
                this.add_edge_start_conn.highlighted = true;
                dirty = true;
            }
        }

        if (evtype === 'dblclick') {
            const relayout_happened = this.toggle_element_collapse(
                foreground_elem
            );
            if (relayout_happened) {
                dirty = true;
                element_focus_changed = true;
            }
        }

        let ends_drag = false;
        if (evtype === 'click') {
            if (this.dragging) {
                // This click ends a drag.
                this.dragging = false;
                ends_drag = true;

                element_focus_changed = true;

                if (this.box_select_rect) {
                    const elements_in_selection: any[] = [];
                    const start_x = Math.min(this.box_select_rect.x_start,
                        this.box_select_rect.x_end);
                    const end_x = Math.max(this.box_select_rect.x_start,
                        this.box_select_rect.x_end);
                    const start_y = Math.min(this.box_select_rect.y_start,
                        this.box_select_rect.y_end);
                    const end_y = Math.max(this.box_select_rect.y_start,
                        this.box_select_rect.y_end);
                    const w = end_x - start_x;
                    const h = end_y - start_y;
                    this.doForIntersectedElements(start_x, start_y, w, h,
                        (_group, _objInfo, obj) => {
                            if (obj.contained_in(start_x, start_y, w, h))
                                elements_in_selection.push(obj);
                        });
                    if (event.shiftKey && !this.ctrl_key_selection) {
                        elements_in_selection.forEach((el) => {
                            if (!this.selected_elements.includes(el))
                                this.selected_elements.push(el);
                        });
                    } else if (event.ctrlKey && !this.ctrl_key_selection) {
                        elements_in_selection.forEach((el) => {
                            if (this.selected_elements.includes(el)) {
                                this.selected_elements =
                                    this.selected_elements.filter((val) => {
                                        val.selected = false;
                                        return val !== el;
                                    });
                            }
                        });
                    } else {
                        this.selected_elements.forEach((el) => {
                            el.selected = false;
                        });
                        this.selected_elements = elements_in_selection;
                    }
                    this.box_select_rect = null;
                    dirty = true;
                    element_focus_changed = true;
                    multi_selection_changed = true;
                }

                if (this.mouse_mode === 'move')
                    this.emit('element_position_changed', 'manual_move');
            } else {
                if (this.mouse_mode === 'add') {
                    if (check_valid_add_position(
                        this.add_type, foreground_elem, this.add_mode_lib,
                        this.mousepos
                    )) {
                        if (this.add_type === SDFGElementType.Edge) {
                            if (this.add_edge_start) {
                                const start = this.add_edge_start;
                                this.add_edge_start = undefined;
                                this.emit(
                                    'add_element',
                                    this.add_type,
                                    getGraphElementUUID(
                                        foreground_elem
                                    ),
                                    undefined,
                                    getGraphElementUUID(start),
                                    this.add_edge_start_conn ?
                                        this.add_edge_start_conn.data.name :
                                        undefined,
                                    foreground_connector ?
                                        foreground_connector.data.name :
                                        undefined
                                );
                            } else {
                                this.add_edge_start = foreground_elem;
                                this.add_edge_start_conn = foreground_connector;
                                this.update_toggle_buttons();
                            }
                        } else if (this.add_type ===
                            SDFGElementType.LibraryNode) {
                            this.add_position = this.mousepos;
                            this.emit(
                                'add_element',
                                this.add_type,
                                getGraphElementUUID(
                                    foreground_elem
                                ),
                                this.add_mode_lib || undefined
                            );
                        } else {
                            this.add_position = this.mousepos;
                            if (this.add_type) {
                                this.emit(
                                    'add_element',
                                    this.add_type,
                                    getGraphElementUUID(
                                        foreground_elem
                                    )
                                );
                            }
                        }

                        if (!event.ctrlKey && !(
                            this.add_type === SDFGElementType.Edge &&
                            this.add_edge_start
                        )) {
                            // Cancel add mode.
                            if (this.panmode_btn?.onclick)
                                this.panmode_btn.onclick(event);
                        }
                    }
                }

                if (foreground_elem) {
                    if (event.ctrlKey) {
                        // Ctrl + click on an object, add it, or remove it from
                        // the selection if it was previously in it.
                        if (this.selected_elements.includes(foreground_elem)) {
                            foreground_elem.selected = false;
                            this.selected_elements =
                                this.selected_elements.filter((el) => {
                                    return el !== foreground_elem;
                                });
                        } else {
                            this.selected_elements.push(foreground_elem);
                        }

                        // Indicate that the multi-selection changed.
                        multi_selection_changed = true;
                    } else if (event.shiftKey) {
                        // TODO: Implement shift-clicks for path selection.
                    } else {
                        // Clicked an element, select it and nothing else.
                        // If there was a multi-selection prior to this,
                        // indicate that it changed.
                        if (this.selected_elements.length > 1)
                            multi_selection_changed = true;

                        this.selected_elements.forEach((el) => {
                            el.selected = false;
                        });
                        this.selected_elements = [foreground_elem];
                        selection_changed = true;
                    }
                } else {
                    // Clicked nothing, clear the selection.

                    // If there was a multi-selection prior to this, indicate
                    // that it changed.
                    if (this.selected_elements.length > 1)
                        multi_selection_changed = true;

                    this.selected_elements.forEach((el) => {
                        el.selected = false;
                    });
                    this.selected_elements = [];
                    selection_changed = true;
                }
                dirty = true;
                element_focus_changed = true;
            }
        }
        this.selected_elements.forEach((el) => {
            el.selected = true;
        });

        // Handle right-clicks
        if (evtype === 'contextmenu') {
            if (this.mouse_mode === 'move') {
                let elements_to_reset = [foreground_elem];
                if (foreground_elem && this.selected_elements.includes(
                    foreground_elem
                ))
                    elements_to_reset = this.selected_elements;

                let element_moved = false;
                let relayout_necessary = false;
                for (const el of elements_to_reset) {
                    const position = getPositioningInfo(el);
                    if (el && !(el instanceof Connector) && position) {
                        // Reset the position of the element (if it has been
                        // manually moved)
                        if (el instanceof Edge) {
                            if (!position.points)
                                continue;

                            const edge_el: Edge = el;
                            // Create inverted points to move it back
                            const new_points = new Array(
                                edge_el.get_points().length
                            );
                            for (
                                let j = 1;
                                j < edge_el.get_points().length - 1;
                                j++
                            ) {
                                new_points[j] = {
                                    dx: - position.points[j].dx,
                                    dy: - position.points[j].dy,
                                };
                                // Reset the point movement
                                position.points[j].dx = 0;
                                position.points[j].dy = 0;
                            }

                            // Move it to original position
                            this.canvas_manager?.translate_element(
                                edge_el, { x: 0, y: 0 }, { x: 0, y: 0 },
                                this.graph, this.cfgList,
                                this.state_parent_list, undefined, false, false,
                                new_points
                            );

                            element_moved = true;
                        } else {
                            if (!position.dx && !position.dy)
                                continue;

                            // Calculate original position with the relative
                            // movement
                            const new_x = el.x - position.dx;
                            const new_y = el.y - position.dy;

                            position.dx = 0;
                            position.dy = 0;

                            // Move it to original position
                            this.canvas_manager?.translate_element(
                                el, { x: el.x, y: el.y },
                                { x: new_x, y: new_y }, this.graph,
                                this.cfgList, this.state_parent_list,
                                undefined, false, false, undefined
                            );

                            element_moved = true;
                        }

                        if (el instanceof EntryNode) {
                            // Also update scope position
                            position.scope_dx = 0;
                            position.scope_dy = 0;

                            if (!el.data.node.attributes.is_collapsed)
                                relayout_necessary = true;
                        }
                    }
                }

                if (relayout_necessary) {
                    this.add_loading_animation();
                    setTimeout(() => {
                        this.relayout();
                        this.draw_async();
                    }, 10);
                } else {
                    this.draw_async();
                }

                if (element_moved)
                    this.emit('element_position_changed', 'manual_move');
            } else if (this.mouse_mode === 'add') {
                // Cancel add mode
                if (this.panmode_btn?.onclick)
                    this.panmode_btn?.onclick(event);
            } else if (this.mouse_mode === 'pan') {
                // Shift + Rightclick to toggle expand/collapse
                if (event.shiftKey) {
                    const relayout_happened = this.toggle_element_collapse(
                        foreground_elem
                    );
                    if (relayout_happened) {
                        dirty = true;
                        element_focus_changed = true;
                    }
                }
            }
        }

        const mouse_x = comp_x_func(event);
        const mouse_y = comp_y_func(event);
        if (this.external_mouse_handler) {
            const ends_pan = ends_drag && !multi_selection_changed;
            const ext_mh_dirty = this.external_mouse_handler(
                evtype, event, { x: mouse_x, y: mouse_y }, elements,
                this, this.selected_elements, this.sdfv_instance, ends_pan
            );
            dirty = dirty || ext_mh_dirty;
        }

        if (this.overlayManager) {
            const ol_manager_dirty = this.overlayManager.on_mouse_event(
                evtype,
                event,
                { x: mouse_x, y: mouse_y },
                elements,
                foreground_elem,
                ends_drag
            );
            dirty = dirty || ol_manager_dirty;
        }

        if (dirty)
            this.draw_async();

        if (selection_changed || multi_selection_changed)
            this.emit('selection_changed', multi_selection_changed);
        if (element_focus_changed) {
            this.emit(
                'element_focus_changed',
                selection_changed || multi_selection_changed
            );
        }

        return false;
    }

    public registerExternalMouseHandler(
        handler: ((...args: any[]) => boolean) | null
    ): void {
        this.external_mouse_handler = handler;
    }

    public get_canvas(): HTMLCanvasElement | null {
        return this.canvas;
    }

    public get_canvas_manager(): CanvasManager | null {
        return this.canvas_manager;
    }

    public get_context(): CanvasRenderingContext2D | null {
        return this.ctx;
    }

    public get_visible_rect(): SimpleRect | null {
        return this.visible_rect;
    }

    public get_mouse_mode(): string {
        return this.mouse_mode;
    }

    public getBackgroundColor(): string {
        return (this.backgroundColor ? this.backgroundColor : '');
    }

    public get_sdfg(): JsonSDFG {
        return this.sdfg;
    }

    public getCFGList(): CFGListType {
        return this.cfgList;
    }

    public getCFGTree(): { [key: number]: number } {
        return this.cfgTree;
    }

    public get_graph(): DagreGraph | null {
        return this.graph;
    }

    public get_in_vscode(): boolean {
        return this.in_vscode;
    }

    public get_mousepos(): Point2D | null {
        return this.mousepos;
    }

    public get_tooltip_container(): HTMLElement | null {
        return this.tooltip_container;
    }

    public get_selected_elements(): SDFGElement[] {
        return this.selected_elements;
    }

    public set_tooltip(tooltip_func: SDFVTooltipFunc): void {
        this.tooltip = tooltip_func;
    }

    public setBackgroundColor(backgroundColor: string): void {
        this.backgroundColor = backgroundColor;
    }

    public on_selection_changed(): void {
        if (this.localViewBtn) {
            if (this.isLocalViewViable())
                this.localViewBtn.show();
            else
                this.localViewBtn.hide();
        }

        if (this.cutoutBtn) {
            if (this.selected_elements.length > 0)
                this.cutoutBtn.show();
            else
                this.cutoutBtn.hide();
        }
    }

    private isLocalViewViable(): boolean {
        if (this.selected_elements.length > 0) {
            if (this.selected_elements.length === 1 &&
                this.selected_elements[0] instanceof State)
                return true;

            // Multiple elements are selected. The local view is only a viable
            // option if all selected elements are inside the same state. If a
            // state is selected alongside other elements, all elements must be
            // inside that state.
            let parentStateId = null;
            for (const elem of this.selected_elements) {
                if (elem instanceof State) {
                    if (parentStateId === null)
                        parentStateId = elem.id;
                    else if (parentStateId !== elem.id)
                        return false;
                } else if (elem instanceof Connector || elem instanceof Edge) {
                    continue;
                } else {
                    if (elem.parent_id === null)
                        return false;
                    else if (parentStateId === null)
                        parentStateId = elem.parent_id;
                    else if (parentStateId !== elem.parent_id)
                        return false;
                }
            }
            return true;
        }
        return false;
    }

    public deselect(): void {
        this.selected_elements.forEach((el) => {
            el.selected = false;
        });
        this.selected_elements = [];
        this.on_selection_changed();
        this.draw_async();
    }

    public exitLocalView(): void {
        if (!(this.sdfv_instance instanceof SDFV))
            return;

        //reload_file(this.sdfv_instance);
        // TODO: exit correctly.
    }

    public async localViewSelection(): Promise<void> {
        if (!this.graph || !(this.sdfv_instance instanceof SDFV))
            return;

        // Transition to the local view by first cutting out the selection.
        try {
            this.cutoutSelection(true);
            const lRenderer =
                new LViewRenderer(this.sdfv_instance, this.container);
            const lGraph = await LViewParser.parseGraph(this.graph, lRenderer);
            if (lGraph) {
                LViewLayouter.layoutGraph(lGraph);
                lRenderer.graph = lGraph;

                // Set a button to exit the local view again.
                const exitBtn = document.createElement('button');
                exitBtn.className = 'button';
                exitBtn.innerHTML =
                    '<span class="material-symbols-outlined">close</span>';
                exitBtn.style.paddingBottom = '0px';
                exitBtn.style.userSelect = 'none';
                exitBtn.style.position = 'absolute';
                exitBtn.style.top = '10px';
                exitBtn.style.left = '10px';
                exitBtn.title = 'Exit local view';
                exitBtn.onclick = () => {
                    this.exitLocalView();
                    this.container.removeChild(exitBtn);
                };
                this.container.appendChild(exitBtn);

                this.sdfv_instance.setLocalViewRenderer(lRenderer);
            }
        } catch (e) {
            if (e instanceof LViewGraphParseError)
                showErrorModal(e.message);
            else
                throw e;
        }
    }

    public cutoutSelection(_suppressSave: boolean = false): void {
        /* Rule set for creating a cutout subgraph:
         * Edges are selected according to the subgraph nodes - all edges
         * between subgraph nodes are preserved.
         * In any element that contains other elements (state, nested SDFG,
         * scopes), the full contents are used.
         * If more than one element is selected from different contexts (two
         * nodes from two states), the parents will be preserved.
         */
        // Collect nodes and states
        const cfgs: Set<number> = new Set<number>();
        const blocks: { [key: string]: Set<number> } = {};
        const nodes: { [key: string]: Set<number> } = {};

        function addCutoutNode(cfgId: number, node: SDFGNode): void {
            const stateId = node.parent_id ?? -1;
            const stateUUID: string = JSON.stringify([cfgId, stateId]);
            if (stateUUID in nodes)
                nodes[stateUUID].add(node.id);
            else
                nodes[stateUUID] = new Set([node.id]);
            blocks[cfgId].add(stateId);
        }

        function addCutoutState(cfgId: number, state: State): void {
            // Add all nodes from the state to the filter.
            const uuid: string = JSON.stringify([cfgId, state.id]);
            nodes[uuid] = new Set([...state.data.state.nodes.keys()]);
            blocks[cfgId].add(state.id);
        }

        function addCutoutCFG(cfgId: number, cfgNode: ControlFlowRegion): void {
            // Add all contents of the CFG.
            const cfg: JsonSDFGControlFlowRegion = cfgNode.data.block;
            const ownCfgId = cfg.cfg_list_id;
            cfgs.add(ownCfgId);
            if (!(ownCfgId in blocks))
                blocks[ownCfgId] = new Set();

            if (cfgNode.data.graph) {
                for (const blockId of cfgNode.data.block.nodes.keys()) {
                    const block = cfgNode.data.graph.node(blockId);
                    if (block instanceof ControlFlowRegion) {
                        const nCfgId = block.data.block.cfg_list_id;
                        cfgs.add(nCfgId);
                        addCutoutCFG(ownCfgId, block);
                    } else {
                        addCutoutState(ownCfgId, block);
                    }
                }
            } else {
                for (const blockId of cfgNode.data.block.nodes.keys())
                    blocks[ownCfgId].add(blockId);
            }

            blocks[cfgId].add(cfgNode.id);
        }

        for (const elem of this.selected_elements) {
            // Ignore edges and connectors
            if (elem instanceof Edge || elem instanceof Connector)
                continue;

            const cfg = elem.cfg!;
            const cfgId = cfg.cfg_list_id;
            cfgs.add(cfgId);
            if (!(cfgId in blocks))
                blocks[cfgId] = new Set();

            if (elem instanceof ControlFlowRegion)
                addCutoutCFG(cfgId, elem);
            else if (elem instanceof State)
                addCutoutState(cfgId, elem);
            else
                addCutoutNode(cfgId, elem);
        }

        // Clear selection and redraw
        this.deselect();

        if (Object.keys(nodes).length + Object.keys(blocks).length === 0) {
            // Nothing to cut out
            this.draw_async();
            return;
        }

        // Find root SDFG and root state (if possible)
        const rootCFGId = findRootCFG(cfgs, this.cfgTree, this.cfgList, false);
        const rootSDFGId = findRootCFG(
            cfgs, this.cfgTree, this.cfgList, true
        );
        const needToFlatten = rootSDFGId !== rootCFGId;
        if (rootSDFGId !== null && rootCFGId !== null) {
            const rootSDFG = this.cfgList[rootSDFGId].jsonObj;
            const rootCFG = this.cfgList[rootCFGId].jsonObj;
            if (rootSDFG.type !== 'SDFG')
                throw Error('Cutout needs root CFG of type SDFG');

            // For every participating state, filter out irrelevant nodes and
            // memlets.
            for (const nkey of Object.keys(nodes)) {
                const [cfgId, stateId] = JSON.parse(nkey);
                const cfg = this.cfgList[cfgId].jsonObj;
                deleteSDFGNodes(
                    cfg, stateId, Array.from(nodes[nkey].values()), true
                );
            }

            // For every participating CFG, filter out irrelevant states and
            // interstate edges.
            for (const cfgId of Object.keys(blocks)) {
                const cfg = this.cfgList[cfgId].jsonObj;
                deleteCFGBlocks(cfg, Array.from(blocks[cfgId].values()), true);
            }

            // Ensure that the cutout contains only what is being cut out of
            // the target root CFG. The root SDFG is used to piggyback in the
            // necessary SDFG information.
            if (needToFlatten) {
                rootSDFG.nodes = rootCFG.nodes;
                rootSDFG.edges = rootCFG.edges;
            }

            // Set root SDFG as the new SDFG
            this.setSDFG(rootSDFG as JsonSDFG);
        }
    }

    public get viewportOnly(): boolean {
        return this._viewportOnly;
    }

    public get adaptiveHiding(): boolean {
        return this._adaptiveHiding;
    }

}


function calculateNodeSize(
    sdfg: JsonSDFG, node: any, ctx: CanvasRenderingContext2D
): { width: number, height: number } {
    let label;
    switch (node.type) {
        case SDFGElementType.AccessNode:
            label = node.label;
            if (SDFVSettings.get<boolean>('showDataDescriptorSizes')) {
                const nodedesc = sdfg.attributes._arrays[label];
                if (nodedesc && nodedesc.attributes.shape) {
                    label = ' ' + sdfg_property_to_string(
                        nodedesc.attributes.shape
                    );
                }
            }
            break;
        default:
            label = node.label;
            break;
    }

    const labelsize = ctx.measureText(label).width;
    const inconnsize = 2 * SDFV.LINEHEIGHT * Object.keys(
        node.attributes.layout.in_connectors
    ).length - SDFV.LINEHEIGHT;
    const outconnsize = 2 * SDFV.LINEHEIGHT * Object.keys(
        node.attributes.layout.out_connectors
    ).length - SDFV.LINEHEIGHT;
    const maxwidth = Math.max(labelsize, inconnsize, outconnsize);
    let maxheight = 2 * SDFV.LINEHEIGHT;
    maxheight += 4 * SDFV.LINEHEIGHT;

    const size = { width: maxwidth, height: maxheight };

    // add something to the size based on the shape of the node
    switch (node.type) {
        case SDFGElementType.AccessNode:
            size.height -= 4 * SDFV.LINEHEIGHT;
            size.width += size.height;
            break;
        case SDFGElementType.MapEntry:
        case SDFGElementType.ConsumeEntry:
        case SDFGElementType.PipelineEntry:
        case SDFGElementType.MapExit:
        case SDFGElementType.ConsumeExit:
        case SDFGElementType.PipelineExit:
            size.width += 2.0 * size.height;
            size.height /= 1.75;
            break;
        case SDFGElementType.Tasklet:
            size.width += 2.0 * (size.height / 3.0);
            size.height /= 1.75;
            break;
        case SDFGElementType.LibraryNode:
            size.width += 2.0 * (size.height / 3.0);
            size.height /= 1.75;
            break;
        case SDFGElementType.Reduce:
            size.height -= 4 * SDFV.LINEHEIGHT;
            size.width *= 2;
            size.height = size.width / 3.0;
            break;
    }

    return size;
}

function relayoutStateMachine(
    ctx: CanvasRenderingContext2D, stateMachine: JsonSDFGControlFlowRegion,
    sdfg: JsonSDFG, cfgList: CFGListType, stateParentList: any[],
    omitAccessNodes: boolean, parent?: SDFGElement
): DagreGraph {
    const BLOCK_MARGIN = 3 * SDFV.LINEHEIGHT;

    // Layout the state machine as a dagre graph.
    const g: DagreGraph = new dagre.graphlib.Graph();
    g.setGraph({});
    g.setDefaultEdgeLabel(() => {
        return {};
    });

    if (!parent)
        parent = new SDFG(sdfg);

    // layout each block individually to get its size.
    for (const block of stateMachine.nodes) {
        let blockInfo: {
            label?: string,
            width: number,
            height: number,
        } = {
            label: undefined,
            width: 0,
            height: 0,
        };

        const btype =
            block.type === SDFGElementType.SDFGState ? 'State' : block.type;
        const blockElem = new SDFGElements[btype](
            { layout: { width: 0, height: 0 } }, block.id, sdfg, stateMachine,
            null, parent
        );
        if (block.type === SDFGElementType.SDFGState)
            blockElem.data.state = block;
        else
            blockElem.data.block = block;

        blockInfo.label = block.id.toString();
        let blockGraph = null;
        if (block.attributes?.is_collapsed) {
            blockInfo.height = SDFV.LINEHEIGHT;
            if (blockElem instanceof LoopRegion) {
                const oldFont = ctx.font;
                ctx.font = LoopRegion.LOOP_STATEMENT_FONT;
                const labelWidths = [
                    ctx.measureText(
                        (block.attributes.scope_condition?.string_data ?? '') +
                        'while'
                    ).width,
                    ctx.measureText(
                        (block.attributes.init_statement?.string_data ?? '') +
                        'init'
                    ).width,
                    ctx.measureText(
                        (block.attributes.update_statement?.string_data ?? '') +
                        'update'
                    ).width,
                ];
                const maxLabelWidth = Math.max(...labelWidths);
                ctx.font = oldFont;
                blockInfo.width = Math.max(
                    maxLabelWidth, ctx.measureText(block.label).width
                ) + 3 * LoopRegion.META_LABEL_MARGIN;
            } else {
                blockInfo.width = ctx.measureText(blockInfo.label).width;
            }
        } else {
            blockGraph = relayoutSDFGBlock(
                ctx, block, sdfg, cfgList, stateParentList, omitAccessNodes,
                blockElem
            );
            if (blockGraph)
                blockInfo = calculateBoundingBox(blockGraph);
        }
        blockInfo.width += 2 * BLOCK_MARGIN;
        blockInfo.height += 2 * BLOCK_MARGIN;

        if (blockElem instanceof LoopRegion) {
            // Add spacing for the condition if the loop is not inverted.
            if (!block.attributes.inverted)
                blockInfo.height += LoopRegion.CONDITION_SPACING;
            // If there's an init statement, add space for it.
            if (block.attributes.init_statement)
                blockInfo.height += LoopRegion.INIT_SPACING;
            // If there's an update statement, also add space for it.
            if (block.attributes.update_statement)
                blockInfo.height += LoopRegion.UPDATE_SPACING;
        }

        blockElem.data.layout = blockInfo;
        blockElem.data.graph = blockGraph;
        blockElem.set_layout();
        g.setNode(block.id.toString(), blockElem);
    }

    for (let id = 0; id < stateMachine.edges.length; id++) {
        const edge = stateMachine.edges[id];
        g.setEdge(edge.src, edge.dst, new InterstateEdge(
            edge.attributes.data, id, sdfg, stateMachine, parent.id, parent,
            edge.src, edge.dst
        ));
    }

    if (SDFVSettings.get<boolean>('useVerticalStateMachineLayout')) {
        // Fall back to dagre for anything that cannot be laid out with
        // the vertical layout (e.g., irreducible control flow).
        try {
            SMLayouter.layoutDagreCompat(g, sdfg.start_block?.toString());
        } catch (_ignored) {
            dagre.layout(g);
        }
    } else {
        dagre.layout(g);
    }

    // Annotate the sdfg with its layout info
    for (const block of stateMachine.nodes) {
        const gnode = g.node(block.id.toString());
        if (!block.attributes)
            block.attributes = {};
        block.attributes.layout = {};
        block.attributes.layout.x = gnode.x;
        block.attributes.layout.y = gnode.y;
        block.attributes.layout.width = gnode.width;
        block.attributes.layout.height = gnode.height;
    }

    for (const edge of stateMachine.edges) {
        const gedge = g.edge(edge.src, edge.dst);
        const bb = calculateEdgeBoundingBox(gedge);
        // Convert from top-left to center
        (bb as any).x += bb.width / 2.0;
        (bb as any).y += bb.height / 2.0;

        gedge.x = (bb as any).x;
        gedge.y = (bb as any).y;
        gedge.width = bb.width;
        gedge.height = bb.height;
        edge.attributes.layout = {};
        edge.attributes.layout.width = bb.width;
        edge.attributes.layout.height = bb.height;
        edge.attributes.layout.x = (bb as any).x;
        edge.attributes.layout.y = (bb as any).y;
        edge.attributes.layout.points = gedge.points;
    }

    // Offset node and edge locations to be in state margins
    for (let blockId = 0; blockId < stateMachine.nodes.length; blockId++) {
        const block = stateMachine.nodes[blockId];
        if (!block.attributes.is_collapsed) {
            const gBlock: any = g.node(blockId.toString());
            const topleft = gBlock.topleft();
            if (block.type === SDFGElementType.SDFGState) {
                offset_state(block as JsonSDFGState, gBlock, {
                    x: topleft.x + BLOCK_MARGIN,
                    y: topleft.y + BLOCK_MARGIN,
                });
            } else {
                // Base spacing for the inside.
                let topSpacing = BLOCK_MARGIN;

                if (gBlock instanceof LoopRegion) {
                    // Add spacing for the condition if the loop isn't inverted.
                    if (!block.attributes.inverted)
                        topSpacing += LoopRegion.CONDITION_SPACING;
                    // If there's an init statement, add space for it.
                    if (block.attributes.init_statement)
                        topSpacing += LoopRegion.INIT_SPACING;
                }
                offset_sdfg(block as any, gBlock.data.graph, {
                    x: topleft.x + BLOCK_MARGIN,
                    y: topleft.y + topSpacing,
                });
            }
        }
    }

    const bb = calculateBoundingBox(g);
    (g as any).width = bb.width;
    (g as any).height = bb.height;

    // Add CFG graph to global store.
    cfgList[stateMachine.cfg_list_id].graph = g;

    return g;
}

function relayoutSDFGState(
    ctx: CanvasRenderingContext2D, state: JsonSDFGState,
    sdfg: JsonSDFG, sdfgList: CFGListType, stateParentList: any[],
    omitAccessNodes: boolean, parent: State
): DagreGraph | null {
    if (!state.nodes && !state.edges)
        return null;

    // layout the sdfg block as a dagre graph.
    const g: DagreGraph = new dagre.graphlib.Graph({ multigraph: true });

    // Set layout options and a simpler algorithm for large graphs.
    const layoutOptions: any = { ranksep: SDFVSettings.get<number>('ranksep') };
    if (state.nodes.length >= 1000)
        layoutOptions.ranker = 'longest-path';

    layoutOptions.nodesep = SDFVSettings.get<number>('nodesep');
    g.setGraph(layoutOptions);

    // Set an object for the graph label.
    g.setDefaultEdgeLabel(() => {
        return {};
    });

    // Add nodes to the graph. The first argument is the node id. The
    // second is metadata about the node (label, width, height),
    // which will be updated by dagre.layout (will add x,y).

    // Process nodes hierarchically.
    let topLevelNodes = state.scope_dict[-1];
    if (topLevelNodes === undefined)
        topLevelNodes = Object.keys(state.nodes);
    const drawnNodes: Set<string> = new Set();
    const hiddenNodes = new Map();

    function layoutNode(node: any) {
        if (omitAccessNodes && node.type === SDFGElementType.AccessNode) {
            // add access node to hidden nodes; source and destinations will be
            // set later.
            hiddenNodes.set(
                node.id.toString(), { node: node, src: null, dsts: [] }
            );
            return;
        }

        let nestedGraph = null;
        node.attributes.layout = {};

        // Set connectors prior to computing node size
        node.attributes.layout.in_connectors =
            node.attributes.in_connectors ?? [];
        if ('is_collapsed' in node.attributes && node.attributes.is_collapsed &&
            node.type !== SDFGElementType.NestedSDFG &&
            node.type !== SDFGElementType.ExternalNestedSDFG) {
            node.attributes.layout.out_connectors = findExitForEntry(
                state.nodes, node
            )?.attributes.out_connectors ?? [];
        } else {
            node.attributes.layout.out_connectors =
                node.attributes.out_connectors ?? [];
        }

        const nodeSize = calculateNodeSize(sdfg, node, ctx);
        node.attributes.layout.width = nodeSize.width;
        node.attributes.layout.height = nodeSize.height;
        node.attributes.layout.label = node.label;

        // Recursively lay out nested SDFGs.
        if (node.type === SDFGElementType.NestedSDFG ||
            node.type === SDFGElementType.ExternalNestedSDFG) {
            if (node.attributes.sdfg &&
                node.attributes.sdfg.type !== 'SDFGShell') {
                nestedGraph = relayoutStateMachine(
                    ctx, node.attributes.sdfg, node.attributes.sdfg, sdfgList,
                    stateParentList, omitAccessNodes, parent
                );
                const sdfgInfo = calculateBoundingBox(nestedGraph);
                node.attributes.layout.width =
                    sdfgInfo.width + 2 * SDFV.LINEHEIGHT;
                node.attributes.layout.height =
                    sdfgInfo.height + 2 * SDFV.LINEHEIGHT;
            } else {
                const emptyNSDFGLabel = 'No SDFG loaded';
                const textMetrics = ctx.measureText(emptyNSDFGLabel);
                node.attributes.layout.width =
                    textMetrics.width + 2 * SDFV.LINEHEIGHT;
                node.attributes.layout.height = 4 * SDFV.LINEHEIGHT;
            }
        }

        // Dynamically create node type.
        const obj = new SDFGElements[node.type](
            { node: node, graph: nestedGraph }, node.id, sdfg, parent.cfg,
            state.id, parent
        );

        // If it's a nested SDFG, we need to record the node as all of its
        // state's parent node.
        if ((node.type === SDFGElementType.NestedSDFG ||
            node.type === SDFGElementType.ExternalNestedSDFG) &&
            node.attributes.sdfg && node.attributes.sdfg.type !== 'SDFGShell') {
            stateParentList[node.attributes.sdfg.cfg_list_id] = obj;
            sdfgList[node.attributes.sdfg.cfg_list_id].nsdfgNode = obj;
        }

        // Add input connectors.
        let i = 0;
        let conns;
        if (Array.isArray(node.attributes.layout.in_connectors))
            conns = node.attributes.layout.in_connectors;
        else
            conns = Object.keys(node.attributes.layout.in_connectors);
        for (const cname of conns) {
            const conn = new Connector(
                { name: cname }, i, sdfg, parent.cfg, node.id, obj
            );
            conn.connectorType = 'in';
            conn.linkedElem = obj;
            obj.in_connectors.push(conn);
            i += 1;
        }

        // Add output connectors -- if collapsed, uses exit node connectors.
        i = 0;
        if (Array.isArray(node.attributes.layout.out_connectors))
            conns = node.attributes.layout.out_connectors;
        else
            conns = Object.keys(node.attributes.layout.out_connectors);
        for (const cname of conns) {
            const conn = new Connector(
                { name: cname }, i, sdfg, parent.cfg, node.id, obj
            );
            conn.connectorType = 'out';
            conn.linkedElem = obj;
            obj.out_connectors.push(conn);
            i += 1;
        }

        g.setNode(node.id, obj);
        drawnNodes.add(node.id.toString());

        // Recursively draw nodes.
        if (node.id in state.scope_dict) {
            if (node.attributes.is_collapsed)
                return;
            state.scope_dict[node.id].forEach((nodeid: number) => {
                const node = state.nodes[nodeid];
                layoutNode(node);
            });
        }
    }


    topLevelNodes.forEach((nodeid: number) => {
        const node = state.nodes[nodeid];
        layoutNode(node);
    });

    // Add info to calculate shortcut edges.
    function addEdgeInfoIfHidden(edge: any) {
        const hiddenSrc = hiddenNodes.get(edge.src);
        const hiddenDst = hiddenNodes.get(edge.dst);

        if (hiddenSrc && hiddenDst) {
            // If we have edges from an AccessNode to an AccessNode then just
            // connect destinations.
            hiddenSrc.dsts = hiddenDst.dsts;
            edge.attributes.data.attributes.shortcut = false;
        } else if (hiddenSrc) {
            // If edge starts at hidden node, then add it as destination.
            hiddenSrc.dsts.push(edge);
            edge.attributes.data.attributes.shortcut = false;
            return true;
        } else if (hiddenDst) {
            // If edge ends at hidden node, then add it as source.
            hiddenDst.src = edge;
            edge.attributes.data.attributes.shortcut = false;
            return true;
        }

        // If it is a shortcut edge, but we don't omit access nodes, then ignore
        // this edge.
        if (!omitAccessNodes && edge.attributes.data.attributes.shortcut)
            return true;

        return false;
    }

    state.edges.forEach((edge: any, id: any) => {
        if (addEdgeInfoIfHidden(edge))
            return;
        edge = check_and_redirect_edge(edge, drawnNodes, state);

        if (!edge)
            return;

        const e = new Memlet(
            edge.attributes.data, id, sdfg, parent.cfg, state.id, parent
        );
        edge.attributes.data.edge = e;
        (e as any).src_connector = edge.src_connector;
        (e as any).dst_connector = edge.dst_connector;
        g.setEdge(edge.src, edge.dst, e, id);
    });

    hiddenNodes.forEach(hiddenNode => {
        if (hiddenNode.src) {
            hiddenNode.dsts.forEach((e: any) => {
                // Create shortcut edge with new destination.
                const tmpEdge = e.attributes.data.edge;
                e.attributes.data.edge = null;
                const shortCutEdge = deepCopy(e);
                e.attributes.data.edge = tmpEdge;
                shortCutEdge.src = hiddenNode.src.src;
                shortCutEdge.src_connector = hiddenNode.src.src_connector;
                shortCutEdge.dst_connector = e.dst_connector;
                // Attribute that only shortcut edges have; if it is explicitly
                // false, then edge is ignored in omit access node mode.
                shortCutEdge.attributes.data.attributes.shortcut = true;

                // Draw the redirected edge.
                const redirectedEdge = check_and_redirect_edge(
                    shortCutEdge, drawnNodes, state
                );
                if (!redirectedEdge)
                    return;

                // Abort if shortcut edge already exists.
                const edges = g.outEdges(redirectedEdge.src);
                if (edges) {
                    for (const oe of edges) {
                        if (oe.w === e.dst && oe.name &&
                            state.edges[
                                parseInt(oe.name)
                            ].dst_connector === e.dst_connector
                        )
                            return;
                    }
                }

                // Add shortcut edge (redirection is not done in this list).
                state.edges.push(shortCutEdge);

                // Add redirected shortcut edge to graph.
                const edgeId = state.edges.length - 1;
                const newShortCutEdge = new Memlet(
                    deepCopy(redirectedEdge.attributes.data), edgeId, sdfg,
                    parent.cfg, state.id
                );
                (newShortCutEdge as any).src_connector =
                    redirectedEdge.src_connector;
                (newShortCutEdge as any).dst_connector =
                    redirectedEdge.dst_connector;
                newShortCutEdge.data.attributes.shortcut = true;

                g.setEdge(
                    redirectedEdge.src, redirectedEdge.dst, newShortCutEdge,
                    edgeId.toString()
                );
            });
        }
    });

    dagre.layout(g);

    // Layout connectors and nested SDFGs.
    state.nodes.forEach((node: JsonSDFGNode, id: number) => {
        const gnode: any = g.node(id.toString());
        if (!gnode || (omitAccessNodes && gnode instanceof AccessNode)) {
            // Ignore nodes that should not be drawn.
            return;
        }
        const topleft = gnode.topleft();

        // Offset nested SDFG.
        if (node.type === SDFGElementType.NestedSDFG && node.attributes.sdfg) {
            offset_sdfg(node.attributes.sdfg, gnode.data.graph, {
                x: topleft.x + SDFV.LINEHEIGHT,
                y: topleft.y + SDFV.LINEHEIGHT,
            });
        }
        // Write back layout information.
        node.attributes.layout.x = gnode.x;
        node.attributes.layout.y = gnode.y;
        // Connector management.
        const SPACING = SDFV.LINEHEIGHT;
        const iConnLength = (SDFV.LINEHEIGHT + SPACING) * Object.keys(
            node.attributes.layout.in_connectors
        ).length - SPACING;
        const oConnLength = (SDFV.LINEHEIGHT + SPACING) * Object.keys(
            node.attributes.layout.out_connectors
        ).length - SPACING;
        let iConnX = gnode.x - iConnLength / 2.0 + SDFV.LINEHEIGHT / 2.0;
        let oConnX = gnode.x - oConnLength / 2.0 + SDFV.LINEHEIGHT / 2.0;

        for (const c of gnode.in_connectors) {
            c.width = SDFV.LINEHEIGHT;
            c.height = SDFV.LINEHEIGHT;
            c.x = iConnX;
            iConnX += SDFV.LINEHEIGHT + SPACING;
            c.y = topleft.y;
        }
        for (const c of gnode.out_connectors) {
            c.width = SDFV.LINEHEIGHT;
            c.height = SDFV.LINEHEIGHT;
            c.x = oConnX;
            oConnX += SDFV.LINEHEIGHT + SPACING;
            c.y = topleft.y + gnode.height;
        }
    });

    // Re-order in_connectors for the edges to not intertwine
    state.nodes.forEach((node: JsonSDFGNode, id: number) => {
        const gnode: any = g.node(id.toString());
        if (!gnode || (omitAccessNodes && gnode instanceof AccessNode)) {
            // Ignore nodes that should not be drawn.
            return;
        }

        // Summarize edges for NestedSDFGs and ScopeNodes
        if (SDFVSettings.get<boolean>('summarizeLargeNumbersOfEdges')) {
            if (gnode instanceof NestedSDFG || gnode instanceof ScopeNode) {
                const n_of_in_connectors = gnode.in_connectors.length;
                const n_of_out_connectors = gnode.out_connectors.length;

                if (n_of_in_connectors > 10) {
                    gnode.summarize_in_edges = true;
                    gnode.in_summary_has_effect = true;
                }
                if (n_of_out_connectors > 10) {
                    gnode.summarize_out_edges = true;
                    gnode.out_summary_has_effect = true;
                }
            }
        }
        const SPACING = SDFV.LINEHEIGHT;
        const iConnLength = (SDFV.LINEHEIGHT + SPACING) * Object.keys(
            node.attributes.layout.in_connectors
        ).length - SPACING;
        let iConnX = gnode.x - iConnLength / 2.0 + SDFV.LINEHEIGHT / 2.0;

        // Dictionary that saves the x coordinates of each connector's source
        // node or source connector. This is later used to reorder the
        // in_connectors based on the sources' x coordinates.
        const sources_x_coordinates: { [key: string]: number } = {};

        // For each in_connector, find the x coordinate of the source node
        // connector.
        for (const c of gnode.in_connectors) {
            state.edges.forEach((edge: JsonSDFGEdge, id: number) => {
                if (edge.dst === gnode.id.toString() &&
                    edge.dst_connector === c.data.name) {
                    // If in-edges are to be summarized, set Memlet.summarized
                    const gedge = g.edge(
                        edge.src, edge.dst, id.toString()
                    ) as Memlet;
                    if (gedge && gnode.summarize_in_edges)
                        gedge.summarized = true;

                    const source_node: SDFGNode = g.node(edge.src);
                    if (source_node) {
                        // If source node doesn't have out_connectors, take
                        // the source node's own x coordinate
                        if (source_node.out_connectors.length === 0) {
                            sources_x_coordinates[c.data.name] = source_node.x;
                        } else {
                            // Find the corresponding out_connector and take its
                            // x coordinate.
                            const nOutConn = source_node.out_connectors.length;
                            for (let i = 0; i < nOutConn; ++i) {
                                if (source_node.out_connectors[i].data.name ===
                                    edge.src_connector) {
                                    sources_x_coordinates[c.data.name] =
                                        source_node.out_connectors[i].x;
                                    break;
                                }
                            }
                        }
                    }
                }
            });
        }

        // Sort the dictionary by x coordinate values
        const sources_x_coordinates_sorted = Object.entries(
            sources_x_coordinates
        );
        sources_x_coordinates_sorted.sort((a, b) => a[1] - b[1]);

        // In the order of the sorted source x coordinates, set the x
        // coordinates of the in_connectors.
        for (const element of sources_x_coordinates_sorted) {
            for (const c of gnode.in_connectors) {
                if (c.data.name === element[0]) {
                    c.x = iConnX;
                    iConnX += SDFV.LINEHEIGHT + SPACING;
                    continue;
                }
            }
        }

        // For out_connectors set Memlet.summarized for all out-edges if needed
        if (gnode.summarize_out_edges) {
            for (const c of gnode.out_connectors) {
                state.edges.forEach((edge: JsonSDFGEdge, id: number) => {
                    if (edge.src === gnode.id.toString() &&
                        edge.src_connector === c.data.name) {
                        const gedge = g.edge(
                            edge.src, edge.dst, id.toString()
                        ) as Memlet;
                        if (gedge)
                            gedge.summarized = true;
                    }
                });
            }
        }
    });

    state.edges.forEach((edge: JsonSDFGEdge, id: number) => {
        const nedge = check_and_redirect_edge(edge, drawnNodes, state);
        if (!nedge)
            return;
        edge = nedge;
        const gedge = g.edge(edge.src, edge.dst, id.toString());
        if (!gedge || (omitAccessNodes &&
            gedge.data.attributes.shortcut === false ||
            !omitAccessNodes && gedge.data.attributes.shortcut)) {
            // If access nodes omitted, don't draw non-shortcut edges and
            // vice versa.
            return;
        }

        // Reposition first and last points according to connectors.
        let srcConn = null;
        let dstConn = null;
        if (edge.src_connector) {
            const src_node: SDFGNode = g.node(edge.src);
            let cindex = -1;
            for (let i = 0; i < src_node.out_connectors.length; i++) {
                if (
                    src_node.out_connectors[i].data.name === edge.src_connector
                ) {
                    cindex = i;
                    break;
                }
            }
            if (cindex >= 0) {
                gedge.points[0].x = src_node.out_connectors[cindex].x;
                gedge.points[0].y = src_node.out_connectors[cindex].y;
                srcConn = src_node.out_connectors[cindex];
            }
        }
        if (edge.dst_connector) {
            const dstNode: SDFGNode = g.node(edge.dst);
            let cindex = -1;
            for (let i = 0; i < dstNode.in_connectors.length; i++) {
                const c = dstNode.in_connectors[i];
                if (c.data.name === edge.dst_connector) {
                    cindex = i;
                    break;
                }
            }
            if (cindex >= 0) {
                gedge.points[gedge.points.length - 1].x =
                    dstNode.in_connectors[cindex].x;
                gedge.points[gedge.points.length - 1].y =
                    dstNode.in_connectors[cindex].y;
                dstConn = dstNode.in_connectors[cindex];
            }
        }

        const n = gedge.points.length - 1;
        if (srcConn !== null)
            gedge.points[0] = intersectRect(srcConn, gedge.points[n]);
        if (dstConn !== null)
            gedge.points[n] = intersectRect(dstConn, gedge.points[0]);

        if (gedge.points.length === 3 &&
            gedge.points[0].x === gedge.points[n].x)
            gedge.points = [gedge.points[0], gedge.points[n]];

        const bb = calculateEdgeBoundingBox(gedge);
        // Convert from top-left to center
        (bb as any).x += bb.width / 2.0;
        (bb as any).y += bb.height / 2.0;

        edge.width = bb.width;
        edge.height = bb.height;
        edge.x = (bb as any).x;
        edge.y = (bb as any).y;
        gedge.width = bb.width;
        gedge.height = bb.height;
        gedge.x = (bb as any).x;
        gedge.y = (bb as any).y;
    });

    return g;
}

function relayoutSDFGBlock(
    ctx: CanvasRenderingContext2D, block: JsonSDFGBlock,
    sdfg: JsonSDFG, sdfgList: CFGListType, stateParentList: any[],
    omitAccessNodes: boolean, parent: SDFGElement
): DagreGraph | null {
    switch (block.type) {
        case SDFGElementType.LoopRegion:
        case SDFGElementType.ControlFlowRegion:
            return relayoutStateMachine(
                ctx, block as JsonSDFGControlFlowRegion, sdfg, sdfgList,
                stateParentList, omitAccessNodes, parent
            );
        case SDFGElementType.SDFGState:
        case SDFGElementType.BasicBlock:
            return relayoutSDFGState(
                ctx, block as JsonSDFGState, sdfg, sdfgList, stateParentList,
                omitAccessNodes, parent
            );
        default:
            return null;
    }
}<|MERGE_RESOLUTION|>--- conflicted
+++ resolved
@@ -745,7 +745,7 @@
                             add_btn.onclick = () => {
                                 this.mouse_mode = 'add';
                                 this.add_type =
-                                    <SDFGElementType> add_btn.getAttribute(
+                                    <SDFGElementType>add_btn.getAttribute(
                                         'type'
                                     );
                                 this.add_mode_lib = null;
@@ -753,22 +753,7 @@
                                 this.add_edge_start_conn = null;
                                 this.update_toggle_buttons();
                             };
-<<<<<<< HEAD
                         }
-=======
-                            this.emit('query_libnode', libnode_callback);
-                        };
-                    } else {
-                        add_btn.onclick = () => {
-                            this.mouse_mode = 'add';
-                            this.add_type =
-                                <SDFGElementType>add_btn.getAttribute('type');
-                            this.add_mode_lib = null;
-                            this.add_edge_start = null;
-                            this.add_edge_start_conn = null;
-                            this.update_toggle_buttons();
-                        };
->>>>>>> ca8608ef
                     }
                 }
                 this.mode_selected_bg_color = '#22A4FE';
