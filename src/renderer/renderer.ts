--- conflicted
+++ resolved
@@ -4438,13 +4438,14 @@
                 blockInfo.width = Math.max(
                     maxLabelWidth, ctx.measureText(block.label).width
                 ) + 3 * LoopRegion.META_LABEL_MARGIN;
-            } else if (blockElem instanceof ConditionalRegion) {
-                const maxLabelWidth = Math.max(...blockElem.branches
-                    .map(branch => ctx.measureText(branch[0].string_data + 'if ').width));
+            } else if (blockElem instanceof ConditionalRegion && ctx) {
+                const maxLabelWidth = Math.max(...blockElem.branches.map(
+                    br => ctx.measureText(br[0].string_data + 'if ').width
+                ));
                 blockInfo.width = Math.max(
                     maxLabelWidth, ctx.measureText(block.label).width
                 ) + 3 * LoopRegion.META_LABEL_MARGIN;
-                blockInfo.height += LoopRegion.CONDITION_SPACING
+                blockInfo.height += LoopRegion.CONDITION_SPACING;
             } else {
                 if (ctx)
                     blockInfo.width = ctx.measureText(blockInfo.label).width;
@@ -4456,16 +4457,26 @@
                 block, sdfg, blockElem, ctx, cfgList, stateParentList,
                 omitAccessNodes
             );
-            if (block.type == SDFGElementType.ConditionalRegion && blockGraph) {
-                for (const [condition, region] of (blockElem as ConditionalRegion).branches) {
-                    blockInfo.width = Math.max(blockInfo.width, region.width)
-                    blockInfo.width = Math.max(blockInfo.width, ctx.measureText("if " + condition.string_data).width)
-                    blockInfo.height += region.height
-                }
-            } else if (blockGraph)
+            if (block.type == SDFGElementType.ConditionalRegion && blockGraph &&
+                ctx
+            ) {
+                const branches = (blockElem as ConditionalRegion).branches;
+                for (const [condition, region] of branches) {
+                    blockInfo.width = Math.max(blockInfo.width, region.width);
+                    blockInfo.width = Math.max(
+                        blockInfo.width, ctx.measureText(
+                            'if ' + condition.string_data
+                        ).width
+                    );
+                    blockInfo.height += region.height;
+                }
+            } else if (blockGraph) {
                 blockInfo = calculateBoundingBox(blockGraph);
-        }
-        if (block.type !== SDFGElementType.ConditionalRegion || block.attributes?.is_collapsed) {
+            }
+        }
+        if (block.type !== SDFGElementType.ConditionalRegion ||
+            block.attributes?.is_collapsed
+        ) {
             blockInfo.width += 2 * BLOCK_MARGIN;
             blockInfo.height += 2 * BLOCK_MARGIN;
         }
@@ -4481,7 +4492,9 @@
             if (block.attributes.update_statement)
                 blockInfo.height += LoopRegion.UPDATE_SPACING;
         } else if (blockElem instanceof ConditionalRegion) {
-            blockInfo.height += ConditionalRegion.CONDITION_SPACING * blockElem.branches.length
+            blockInfo.height += (
+                ConditionalRegion.CONDITION_SPACING * blockElem.branches.length
+            );
         }
 
         blockElem.data.layout = blockInfo;
@@ -4561,10 +4574,12 @@
                     y: topleft.y + BLOCK_MARGIN,
                 });
             } else if (block.type === SDFGElementType.ConditionalRegion) {
-                offset_conditional_region(block as JsonSDFGConditionalRegion, gBlock.data.graph, {
-                    x: topleft.x,
-                    y: topleft.y,
-                })
+                offset_conditional_region(
+                    block as JsonSDFGConditionalRegion, gBlock.data.graph, {
+                        x: topleft.x,
+                        y: topleft.y,
+                    }
+                );
             } else {
                 // Base spacing for the inside.
                 let topSpacing = BLOCK_MARGIN;
@@ -4597,9 +4612,10 @@
 }
 
 function relayoutConditionalRegion(
-    ctx: CanvasRenderingContext2D, stateMachine: JsonSDFGConditionalRegion,
-    sdfg: JsonSDFG, cfgList: CFGListType, stateParentList: any[],
-    omitAccessNodes: boolean, parent: ConditionalRegion
+    region: JsonSDFGConditionalRegion, sdfg: JsonSDFG,
+    parent?: ConditionalRegion, ctx?: CanvasRenderingContext2D,
+    cfgList?: CFGListType, stateParentList?: any[],
+    omitAccessNodes: boolean = false
 ): DagreGraph {
     const BLOCK_MARGIN = 3 * SDFV.LINEHEIGHT;
 
@@ -4611,11 +4627,11 @@
     });
 
     // layout each block individually to get its size.
-    for (let id = 0; id < stateMachine.branches.length; id++) {
-        const [condition, block] = stateMachine.branches[id]
+    for (let id = 0; id < region.branches.length; id++) {
+        const [condition, block] = region.branches[id];
         if (block == null)
             continue
-        block.id = id
+        block.id = id;
         let blockInfo: {
             label?: string,
             width: number,
@@ -4631,18 +4647,20 @@
         );
         g.setNode(block.id.toString(), blockElem);
         blockElem.data.block = block;
-        parent.branches.push([condition, blockElem])
+        parent?.branches.push([condition, blockElem]);
 
         blockInfo.label = block.id.toString();
-        blockInfo.width = ctx.measureText(condition.string_data).width
-        blockInfo.height = SDFV.LINEHEIGHT
+        blockInfo.width = ctx?.measureText(condition.string_data).width ?? 0;
+        blockInfo.height = SDFV.LINEHEIGHT;
         if (!block.attributes?.is_collapsed) {
             const blockGraph = relayoutStateMachine(
-                ctx, block, sdfg, cfgList, stateParentList, omitAccessNodes,
-                blockElem
+                block, sdfg, blockElem, ctx, cfgList, stateParentList,
+                omitAccessNodes,
             );
-            blockInfo.width = Math.max(blockInfo.width, (blockGraph as any).width)
-            blockInfo.height += (blockGraph as any).height
+            blockInfo.width = Math.max(
+                blockInfo.width, (blockGraph as any).width
+            );
+            blockInfo.height += (blockGraph as any).height;
             blockElem.data.graph = blockGraph;
         }
         blockInfo.width += 2 * BLOCK_MARGIN;
@@ -5172,20 +5190,15 @@
             );
         case SDFGElementType.SDFGState:
         case SDFGElementType.BasicBlock:
-<<<<<<< HEAD
            return relayoutSDFGState(
-                ctx, block as JsonSDFGState, sdfg, sdfgList, stateParentList,
-                omitAccessNodes, parent
+                block as JsonSDFGState, sdfg, parent, ctx, sdfgList,
+                stateParentList, omitAccessNodes
             ); 
         case SDFGElementType.ConditionalRegion:
             return relayoutConditionalRegion(
-                ctx, block as JsonSDFGConditionalRegion, sdfg, sdfgList, stateParentList,
-                omitAccessNodes, parent as ConditionalRegion
-=======
-            return relayoutSDFGState(
-                block as JsonSDFGState, sdfg, parent, ctx, sdfgList,
-                stateParentList, omitAccessNodes
->>>>>>> cfcb9581
+                block as JsonSDFGConditionalRegion, sdfg,
+                parent as ConditionalRegion, ctx, sdfgList, stateParentList,
+                omitAccessNodes
             );
         default:
             return null;
