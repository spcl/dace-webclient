// Copyright 2019-2024 ETH Zurich and the DaCe authors. All rights reserved.

import { DagreGraph, JsonSDFG, Point2D, SimpleRect } from '../index';
import { SDFGRenderer } from '../renderer/renderer';
import {
    NestedSDFG,
    SDFGNode,
    SDFGElement,
    State,
    SDFGElementType,
} from '../renderer/renderer_elements';
import { SDFV } from '../sdfv';
import { GenericSdfgOverlay, OverlayType } from './generic_sdfg_overlay';

export type LogicalGroup = {
    name: string,
    color: string,
    nodes: [number, number][],
    states: number[],
};

export class LogicalGroupOverlay extends GenericSdfgOverlay {

    public static readonly type: OverlayType = OverlayType.NODE;
    public readonly olClass: typeof GenericSdfgOverlay = LogicalGroupOverlay;

    public constructor(renderer: SDFGRenderer) {
        super(renderer);

        this.refresh();
    }

    public refresh(): void {
        this.renderer.draw_async();
    }

    public shadeNode(
        node: SDFGNode, groups: LogicalGroup[], ctx: CanvasRenderingContext2D
    ): void {
        const allGroups: LogicalGroup[] = [];
        if (node instanceof State) {
            groups.forEach(group => {
                if (group.states.includes(node.id)) {
                    node.shade(this.renderer, ctx, group.color, 0.3);
                    allGroups.push(group);
                }
            });
        } else {
            groups.forEach(group => {
                group.nodes.forEach(n => {
                    if (n[0] === node.parent_id && n[1] === node.id) {
                        node.shade(this.renderer, ctx, group.color, 0.3);
                        allGroups.push(group);
                    }
                });
            });
        }

        const mousepos = this.renderer.get_mousepos();
        if (allGroups.length > 0 && mousepos &&
            node.intersect(mousepos.x, mousepos.y)) {
            // Show the corresponding group.
            this.renderer.set_tooltip(() => {
                const tt_cont = this.renderer.get_tooltip_container();
                if (tt_cont) {
                    if (allGroups.length === 1) {
                        tt_cont.innerText = 'Group: ' + allGroups[0].name;
                    } else {
                        let group_string = 'Groups: ';
                        allGroups.forEach((group, i) => {
                            group_string += group.name;
                            if (i < allGroups.length - 1)
                                group_string += ', ';
                        });
                        tt_cont.innerText = group_string;
                    }
                }
            });
        }
    }

    public recursivelyShadeCFG(
        sdfg: JsonSDFG, graph: DagreGraph, ctx: CanvasRenderingContext2D,
        ppp: number, visibleRect: SimpleRect
    ): void {
        // First go over visible states, skipping invisible ones. We only draw
        // something if the state is collapsed or we're zoomed out far enough.
        // In that case, we overlay the correct grouping color(s).
        // If it's expanded or zoomed in close enough, we traverse inside.
        const sdfgGroups = sdfg.attributes.logical_groups;
        if (sdfgGroups === undefined || sdfgGroups.length === 0) {    
            return;
        }

        if (!graph) {
            return;
        }

        graph?.nodes().forEach(v => {
            const block = graph.node(v);

            // If the node's invisible, we skip it.
            if ((ctx as any).lod && !block.intersect(
                visibleRect.x, visibleRect.y,
                visibleRect.w, visibleRect.h
            ))
                return;

            const blockppp = Math.sqrt(block.width * block.height) / ppp;
            if (((ctx as any).lod && (blockppp < SDFV.STATE_LOD)) ||
                block.attributes().is_collapsed
            ) {
                this.shadeNode(block, sdfgGroups, ctx);
            } else {
                if (block.type() === SDFGElementType.SDFGState) {
                    const stateGraph = block.data.graph;
                    if (stateGraph) {
                        stateGraph.nodes().forEach((v: string) => {
                            const node = stateGraph.node(v);

                            // Skip the node if it's not visible.
                            if ((ctx as any).lod && !node.intersect(
                                visibleRect.x,
                                visibleRect.y, visibleRect.w, visibleRect.h
                            ))
                                return;

                            if (node.attributes().is_collapsed ||
<<<<<<< HEAD
                                ((ctx as any).lod && ppp > SDFV.NODE_LOD)) {
                                this.shade_node(node, sdfgGroups, ctx);
=======
                                ((ctx as any).lod && ppp >= SDFV.NODE_LOD)) {
                                this.shadeNode(node, sdfgGroups, ctx);
>>>>>>> 8d5efa9b
                            } else {
                                if (node instanceof NestedSDFG &&
                                    node.attributes().sdfg &&
                                    node.attributes().sdfg.type !== 'SDFGShell'
                                ) {
                                    this.recursivelyShadeCFG(
                                        node.data.node.attributes.sdfg,
                                        node.data.graph, ctx, ppp, visibleRect
                                    );
                                } else {
                                    this.shadeNode(node, sdfgGroups, ctx);
                                }
                            }
                        });
                    }
                } else {
                    this.recursivelyShadeCFG(
                        sdfg, block.data.graph, ctx, ppp, visibleRect
                    );
                }
            }
        });
    }

    public draw(): void {
        const sdfg = this.renderer.get_sdfg();
        const graph = this.renderer.get_graph();
        const ppp = this.renderer.get_canvas_manager()?.points_per_pixel();
        const context = this.renderer.get_context();
        const visible_rect = this.renderer.get_visible_rect();
        if (graph && ppp !== undefined && context && visible_rect) {
            this.recursivelyShadeCFG(
                sdfg, graph, context, ppp, visible_rect
            );
        }
    }

    public on_mouse_event(
        _type: string,
        _ev: MouseEvent,
        _mousepos: Point2D,
        _elements: SDFGElement[],
        _foreground_elem: SDFGElement | undefined,
        _ends_drag: boolean
    ): boolean {
        return false;
    }

}<|MERGE_RESOLUTION|>--- conflicted
+++ resolved
@@ -126,13 +126,8 @@
                                 return;
 
                             if (node.attributes().is_collapsed ||
-<<<<<<< HEAD
                                 ((ctx as any).lod && ppp > SDFV.NODE_LOD)) {
-                                this.shade_node(node, sdfgGroups, ctx);
-=======
-                                ((ctx as any).lod && ppp >= SDFV.NODE_LOD)) {
                                 this.shadeNode(node, sdfgGroups, ctx);
->>>>>>> 8d5efa9b
                             } else {
                                 if (node instanceof NestedSDFG &&
                                     node.attributes().sdfg &&
