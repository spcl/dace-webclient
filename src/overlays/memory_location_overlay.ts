// Copyright 2019-2024 ETH Zurich and the DaCe authors. All rights reserved.

import { DagreGraph, Point2D, SimpleRect } from '../index';
import { SDFGRenderer } from '../renderer/renderer';
import {
    AccessNode,
    ControlFlowBlock,
    ControlFlowRegion,
    NestedSDFG,
    SDFGElement,
    SDFGNode,
    State,
} from '../renderer/renderer_elements';
import { SDFV } from '../sdfv';
import { KELLY_COLORS } from '../utils/utils';
import { GenericSdfgOverlay, OverlayType } from './generic_sdfg_overlay';

// Available data storage types in the SDFG.
export enum StorageType {
    // Scope-default storage location
    Default = 'Default',
    // Local data on registers, stack, or equivalent memory
    Register = 'Register',
    // Host memory that can be DMA-accessed from accelerators
    CPU_Pinned = 'CPU_Pinned',
    // Host memory allocated on heap
    CPU_Heap = 'CPU_Heap',
    // Thread-local host memory
    CPU_ThreadLocal = 'CPU_ThreadLocal',
    // Global memory
    GPU_Global = 'GPU_Global',
    // Shared memory
    GPU_Shared = 'GPU_Shared',
    // Off-chip global memory (DRAM)
    FPGA_Global = 'FPGA_Global',
    // On-chip memory (bulk storage)
    FPGA_Local = 'FPGA_Local',
    // On-chip memory (fully partitioned registers)
    FPGA_Registers = 'FPGA_Registers',
    // Only accessible at constant indices
    FPGA_ShiftRegister = 'FPGA_ShiftRegister',
    // SVE register
    SVE_Register = 'SVE_Register',
}

// Available map schedule types in the SDFG.
enum ScheduleType {
    // Scope-default parallel schedule
    Default = 'Default',
    // Sequential code (single-thread)
    Sequential = 'Sequential',
    // MPI processes
    MPI = 'MPI',
    // OpenMP
    CPU_Multicore = 'CPU_Multicore',
    // Unrolled code
    Unrolled = 'Unrolled',
    // Arm SVE
    SVE_Map = 'SVE_Map',

    // Default scope schedule for GPU code.
    // Specializes to schedule GPU_Device and GPU_Global during inference.
    GPU_Default = 'GPU_Default',
    // Kernel
    GPU_Device = 'GPU_Device',
    // Thread-block code
    GPU_ThreadBlock = 'GPU_ThreadBlock',
    // Allows rescheduling work within a block
    GPU_ThreadBlock_Dynamic = 'GPU_ThreadBlock_Dynamic',
    GPU_Persistent = 'GPU_Persistent',
    FPGA_Device = 'FPGA_Device',
}

// Maps from ScheduleType to default StorageType.
const SCOPEDEFAULT_STORAGE =
    new Map<(StorageType | ScheduleType | null | undefined), StorageType>([
        [StorageType.Default, StorageType.Default],
        [null, StorageType.CPU_Heap],
        [undefined, StorageType.CPU_Heap],
        [ScheduleType.Sequential, StorageType.Register],
        [ScheduleType.MPI, StorageType.CPU_Heap],
        [ScheduleType.CPU_Multicore, StorageType.Register],
        [ScheduleType.GPU_Default, StorageType.GPU_Global],
        [ScheduleType.GPU_Persistent, StorageType.GPU_Global],
        [ScheduleType.GPU_Device, StorageType.GPU_Shared],
        [ScheduleType.GPU_ThreadBlock, StorageType.Register],
        [ScheduleType.GPU_ThreadBlock_Dynamic, StorageType.Register],
        [ScheduleType.FPGA_Device, StorageType.FPGA_Global],
        [ScheduleType.SVE_Map, StorageType.CPU_Heap],
    ]);

// Maps from ScheduleType to default ScheduleType for sub-scopes.
const SCOPEDEFAULT_SCHEDULE =
    new Map<(ScheduleType | null | undefined), ScheduleType>([
        [ScheduleType.Default, ScheduleType.Default],
        [null, ScheduleType.CPU_Multicore],
        [undefined, ScheduleType.CPU_Multicore],
        [ScheduleType.Sequential, ScheduleType.Sequential],
        [ScheduleType.MPI, ScheduleType.CPU_Multicore],
        [ScheduleType.CPU_Multicore, ScheduleType.Sequential],
        [ScheduleType.Unrolled, ScheduleType.CPU_Multicore],
        [ScheduleType.GPU_Default, ScheduleType.GPU_Device],
        [ScheduleType.GPU_Persistent, ScheduleType.GPU_Device],
        [ScheduleType.GPU_Device, ScheduleType.GPU_ThreadBlock],
        [ScheduleType.GPU_ThreadBlock, ScheduleType.Sequential],
        [ScheduleType.GPU_ThreadBlock_Dynamic, ScheduleType.Sequential],
        [ScheduleType.FPGA_Device, ScheduleType.FPGA_Device],
        [ScheduleType.SVE_Map, ScheduleType.Sequential],
    ]);

const STYPE_COLOR = new Map<StorageType, number>([
    [StorageType.Default, KELLY_COLORS[3]],

    [StorageType.Register, KELLY_COLORS[0]],

    [StorageType.CPU_Pinned, KELLY_COLORS[1]],
    [StorageType.CPU_Heap, KELLY_COLORS[2]],
    [StorageType.CPU_ThreadLocal, KELLY_COLORS[4]],

    [StorageType.GPU_Global, KELLY_COLORS[5]],
    [StorageType.GPU_Shared, KELLY_COLORS[8]],

    [StorageType.FPGA_Global, KELLY_COLORS[9]],
    [StorageType.FPGA_Local, KELLY_COLORS[10]],
    [StorageType.FPGA_Registers, KELLY_COLORS[11]],
    [StorageType.FPGA_ShiftRegister, KELLY_COLORS[12]],

    [StorageType.SVE_Register, KELLY_COLORS[19]],
]);

export class MemoryLocationOverlay extends GenericSdfgOverlay {

    public static readonly type: OverlayType = OverlayType.NODE;
    public readonly olClass: typeof GenericSdfgOverlay = MemoryLocationOverlay;

    public constructor(renderer: SDFGRenderer) {
        super(renderer);

        this.refresh();
    }

    public refresh(): void {
        this.renderer.draw_async();
    }

    public static recursiveFindScopeSchedule(
        node: any, parentId?: number, sdfg?: any
    ): ScheduleType | undefined {
        let scopeNode;
        if (node instanceof SDFGNode) {
            if (node.data?.node?.scope_entry !== undefined &&
                node.parent_id !== null) {
                scopeNode = node.parentElem?.data.state.nodes[
                    node.data.node.scope_entry
                ];
                parentId = node.parent_id;
                sdfg = node.sdfg;
            }
        } else if (node.scope_entry !== undefined &&
            parentId !== undefined && sdfg !== undefined) {
            scopeNode = sdfg.nodes[parentId].nodes[node.scope_entry];
        }

        const schedule = scopeNode?.attributes?.schedule;
        if (schedule) {
            if (schedule === ScheduleType.Default) {
                const parentSchedule = this.recursiveFindScopeSchedule(
                    scopeNode, parentId, sdfg
                );
                return SCOPEDEFAULT_SCHEDULE.get(parentSchedule);
            } else {
                return schedule;
            }
        }
        return undefined;
    }

    public static getStorageType(node: AccessNode): {
        type: StorageType,
        originalType: StorageType | null,
    } {
        const sdfgArray = node.sdfg.attributes._arrays[node.attributes().data];

        let storageType = sdfgArray?.attributes?.storage;
        let originalType: StorageType | null = null;

        if (!storageType)
            storageType = StorageType.Default;

        if (storageType === StorageType.Default) {
            const schedule =
                MemoryLocationOverlay.recursiveFindScopeSchedule(node);
            const derivedStorageType = SCOPEDEFAULT_STORAGE.get(schedule);
            if (derivedStorageType) {
                originalType = storageType;
                storageType = derivedStorageType;
            }
        }
        return {
            type: storageType,
            originalType: originalType,
        };
    }

    public shadeNode(node: AccessNode, ctx: CanvasRenderingContext2D): void {
        const storageType = MemoryLocationOverlay.getStorageType(node);
        const mousepos = this.renderer.get_mousepos();
        if (mousepos && node.intersect(mousepos.x, mousepos.y)) {
            this.renderer.set_tooltip(() => {
                const ttContainer = this.renderer.get_tooltip_container();
                if (ttContainer) {
                    if (storageType.originalType) {
                        ttContainer.innerHTML = 'Location: ' +
                            storageType.originalType + ' &rarr; ' +
                            storageType.type;
                    } else {
                        ttContainer.innerHTML = 'Location: ' + storageType.type;
                    }
                }
            });
        }

        const color = STYPE_COLOR.get(storageType.type)?.toString(16);
        if (color)
            node.shade(this.renderer, ctx, '#' + color);
    }

    public recursivelyShadeCFG(
        graph: DagreGraph,
        ctx: CanvasRenderingContext2D,
        ppp: number,
        visibleRect: SimpleRect
    ): void {
        // First go over visible control flow blocks, skipping invisible ones.
        // We traverse inside to shade memory nodes wherever applicable.
        graph.nodes().forEach(v => {
            const block: ControlFlowBlock = graph.node(v);

            // If the node's invisible, we skip it.
            if ((ctx as any).lod && !block.intersect(
                visibleRect.x, visibleRect.y,
                visibleRect.w, visibleRect.h
            ))
                return;

<<<<<<< HEAD
            const stateppp = Math.sqrt(state.width * state.height) / ppp;
            if (((ctx as any).lod && (stateppp < SDFV.STATE_LOD)) ||
                // TODO: For all overlays: handle LoopRegions, which don't have the state.data.state attribute
                state.data.state.attributes.is_collapsed) {
                // The state is collapsed or too small, so we don't need to
=======
            if (((ctx as any).lod && (ppp >= SDFV.STATE_LOD ||
                block.width / ppp <= SDFV.STATE_LOD)) ||
                block.attributes()?.is_collapsed) {
                // The block is collapsed or invisible, so we don't need to
>>>>>>> 8d5efa9b
                // traverse its insides.
                return;
            } else if (block instanceof State) {
                const stateGraph = block.data.graph;
                if (stateGraph) {
                    stateGraph.nodes().forEach((v: any) => {
                        const node = stateGraph.node(v);

                        // Skip the node if it's not visible.
                        if ((ctx as any).lod && !node.intersect(visibleRect.x,
                            visibleRect.y, visibleRect.w, visibleRect.h))
                            return;

                        if (node instanceof NestedSDFG &&
                            node.attributes().sdfg &&
                            node.attributes().sdfg.type !== 'SDFGShell') {
                            this.recursivelyShadeCFG(
                                node.data.graph, ctx, ppp, visibleRect
                            );
                        } else if (node instanceof AccessNode) {
                            if (!(ctx as any).lod || ppp < SDFV.NODE_LOD) {
                                this.shadeNode(node, ctx);
                            }
                        }
                    });
                }
            } else if (block instanceof ControlFlowRegion) {
                this.recursivelyShadeCFG(
                    block.data.graph, ctx, ppp, visibleRect
                );
            }
        });
    }

    public draw(): void {
        const graph = this.renderer.get_graph();
        const ppp = this.renderer.get_canvas_manager()?.points_per_pixel();
        const context = this.renderer.get_context();
        const visibleRect = this.renderer.get_visible_rect();
        if (graph && ppp !== undefined && context && visibleRect)
            this.recursivelyShadeCFG(graph, context, ppp, visibleRect);
    }

    public on_mouse_event(
        _type: string,
        _ev: MouseEvent,
        _mousepos: Point2D,
        _elements: SDFGElement[],
        _foreground_elem: SDFGElement | undefined,
        _ends_drag: boolean
    ): boolean {
        return false;
    }

}<|MERGE_RESOLUTION|>--- conflicted
+++ resolved
@@ -243,18 +243,10 @@
             ))
                 return;
 
-<<<<<<< HEAD
-            const stateppp = Math.sqrt(state.width * state.height) / ppp;
+            const stateppp = Math.sqrt(block.width * block.height) / ppp;
             if (((ctx as any).lod && (stateppp < SDFV.STATE_LOD)) ||
-                // TODO: For all overlays: handle LoopRegions, which don't have the state.data.state attribute
-                state.data.state.attributes.is_collapsed) {
+                block.attributes()?.is_collapsed) {
                 // The state is collapsed or too small, so we don't need to
-=======
-            if (((ctx as any).lod && (ppp >= SDFV.STATE_LOD ||
-                block.width / ppp <= SDFV.STATE_LOD)) ||
-                block.attributes()?.is_collapsed) {
-                // The block is collapsed or invisible, so we don't need to
->>>>>>> 8d5efa9b
                 // traverse its insides.
                 return;
             } else if (block instanceof State) {
