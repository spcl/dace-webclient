{
    "name": "@spcl/sdfv",
    "version": "1.0.29",
    "description": "A standalone viewer for SDFGs",
    "homepage": "https://github.com/spcl/dace-webclient",
    "main": "out/index.js",
    "types": "out/index.d.js",
    "keywords": [
        "sdfg",
        "dace",
        "dapp",
        "spcl"
    ],
    "engines": {
        "node": ">=18.4.0"
    },
    "bugs": {
        "url": "https://github.com/spcl/dace-webclient/issues"
    },
    "repository": {
        "type": "git",
        "url": "https://github.com/spcl/dace-webclient.git"
    },
    "license": "BSD-3-Clause",
    "scripts": {
        "start": "npm run serve",
        "clean": "rimraf dist && rimraf out",
        "type-check": "tsc --noEmit",
        "build-dev": "npm run clean && webpack --mode=development",
        "watch": "npm run clean && webpack --watch --mode=development",
        "serve": "npm run clean && webpack serve --mode=development",
        "build-prod": "npm run clean && webpack --mode=production"
    },
    "devDependencies": {
        "@babel/cli": "^7.17.3",
        "@babel/core": "^7.17.4",
        "@babel/plugin-transform-runtime": "^7.16.0",
        "@babel/preset-env": "^7.16.0",
        "@babel/preset-typescript": "^7.16.0",
        "@types/dagre": "^0.7.44",
        "@types/jquery": "^3.5.0",
        "@typescript-eslint/eslint-plugin": "^4.18.0",
        "@typescript-eslint/parser": "^4.18.0",
        "babel-loader": "^8.2.3",
        "babel-plugin-transform-class-properties": "^6.24.1",
        "eslint": "^7.22.0",
        "rimraf": "^3.0.2",
        "ts-loader": "^9.2.6",
        "typescript": "^4.0.0",
        "webpack": "^5.73.0",
        "webpack-cli": "^4.0.0",
        "webpack-dev-server": "^4.7.4"
    },
    "dependencies": {
        "@babel/runtime": "^7.17.2",
        "@types/mathjs": "^6.0.11",
<<<<<<< HEAD
        "chart.js": "^3.8.0",
        "chartjs-plugin-annotation": "^1.4.0",
        "dagre": "^0.8.5",
        "jquery": "^3.6.0",
        "mathjs": "^10.0.0",
        "pixi-viewport": "^4.34.4",
        "pixi.js": "^6.3.2"
=======
        "assert": "^2.0.0",
        "browserify-zlib": "^0.2.0",
        "buffer": "^6.0.3",
        "dagre": "^0.8.5",
        "jquery": "^3.6.0",
        "mathjs": "^10.0.0",
        "process": "^0.11.10",
        "stream-browserify": "^3.0.0"
>>>>>>> ff8f0e8d
    }
}<|MERGE_RESOLUTION|>--- conflicted
+++ resolved
@@ -54,23 +54,17 @@
     "dependencies": {
         "@babel/runtime": "^7.17.2",
         "@types/mathjs": "^6.0.11",
-<<<<<<< HEAD
+        "assert": "^2.0.0",
+        "browserify-zlib": "^0.2.0",
+        "buffer": "^6.0.3",
         "chart.js": "^3.8.0",
         "chartjs-plugin-annotation": "^1.4.0",
         "dagre": "^0.8.5",
         "jquery": "^3.6.0",
         "mathjs": "^10.0.0",
         "pixi-viewport": "^4.34.4",
-        "pixi.js": "^6.3.2"
-=======
-        "assert": "^2.0.0",
-        "browserify-zlib": "^0.2.0",
-        "buffer": "^6.0.3",
-        "dagre": "^0.8.5",
-        "jquery": "^3.6.0",
-        "mathjs": "^10.0.0",
+        "pixi.js": "^6.3.2",
         "process": "^0.11.10",
         "stream-browserify": "^3.0.0"
->>>>>>> ff8f0e8d
     }
 }