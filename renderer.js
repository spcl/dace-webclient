// Copyright 2019-2020 ETH Zurich and the DaCe authors. All rights reserved.

class CanvasManager {
    // Manages translation and scaling of canvas rendering

    static counter() {
        return _canvas_manager_counter++;
    }
    constructor(ctx, renderer, canvas) {
        this.ctx = ctx;
        this.ctx.lod = true;
        this.canvas = canvas;
        this.anim_id = null;
        this.prev_time = null;
        this.drawables = [];
        this.renderer = renderer;
        this.indices = [];

        // Animation-related fields
        this.animating = false;
        this.animate_target = null;

        this.request_scale = false;
        this.scalef = 1.0;

        this._destroying = false;

        this.scale_origin = { x: 0, y: 0 };

        this.contention = 0;

        this._svg = document.createElementNS("http://www.w3.org/2000/svg", 'svg');

        this.user_transform = this._svg.createSVGMatrix();

        this.addCtxTransformTracking();
    }

    stopAnimation() {
        this.animating = false;
    }

    svgPoint(x, y) {
        let pt = this._svg.createSVGPoint();
        pt.x = x; pt.y = y;
        return pt;
    }

    applyUserTransform() {
        let ut = this.user_transform;
        this.ctx.setTransform(ut.a, ut.b, ut.c, ut.d, ut.e, ut.f);
    }

    get translation() {
        return { x: this.user_transform.e, y: this.user_transform.f };
    }

    addCtxTransformTracking() {
        /* This function is a hack to provide the non-standardized functionality
        of getting the current transform from a RenderingContext.
        When (if) this is standardized, the standard should be used instead.
        This is made for "easy" transforms and does not support saving/restoring
        */

        let svg = document.createElementNS("http://www.w3.org/2000/svg", 'svg');
        this.ctx._custom_transform_matrix = svg.createSVGMatrix();
        // Save/Restore is not supported.

        let checker = () => {
            console.assert(!isNaN(this.ctx._custom_transform_matrix.f));
        };
        let _ctx = this.ctx;
        let scale_func = _ctx.scale;
        _ctx.scale = function (sx, sy) {
            _ctx._custom_transform_matrix = _ctx._custom_transform_matrix.scaleNonUniform(sx, sy);
            checker();
            return scale_func.call(_ctx, sx, sy);
        };
        let translate_func = _ctx.translate;
        _ctx.translate = function (sx, sy) {
            _ctx._custom_transform_matrix = _ctx._custom_transform_matrix.translate(sx, sy);
            checker();
            return translate_func.call(_ctx, sx, sy);
        };
        let rotate_func = _ctx.rotate;
        _ctx.rotate = function (r) {
            _ctx._custom_transform_matrix = _ctx._custom_transform_matrix.rotate(r * 180.0 / Math.PI);
            checker();
            return rotate_func.call(_ctx, r);
        };
        let transform_func = _ctx.scale;
        _ctx.transform = function (a, b, c, d, e, f) {
            let m2 = svg.createSVGMatrix();
            m2.a = a; m2.b = b; m2.c = c; m2.d = d; m2.e = e; m2.f = f;
            _ctx._custom_transform_matrix = _ctx._custom_transform_matrix.multiply(m2);
            checker();
            return transform_func.call(_ctx, a, b, c, d, e, f);
        };

        let setTransform_func = _ctx.setTransform;
        _ctx.setTransform = function (a, b, c, d, e, f) {
            _ctx._custom_transform_matrix.a = a;
            _ctx._custom_transform_matrix.b = b;
            _ctx._custom_transform_matrix.c = c;
            _ctx._custom_transform_matrix.d = d;
            _ctx._custom_transform_matrix.e = e;
            _ctx._custom_transform_matrix.f = f;
            checker();
            return setTransform_func.call(_ctx, a, b, c, d, e, f);
        };

        _ctx.custom_inverseTransformMultiply = function (x, y) {
            let pt = svg.createSVGPoint();
            pt.x = x; pt.y = y;
            checker();
            return pt.matrixTransform(_ctx._custom_transform_matrix.inverse());
        }
    }

    destroy() {
        this._destroying = true;
        this.clearDrawables();
    }

    addDrawable(obj) {
        this.drawables.push(obj);
        this.indices.push({ "c": CanvasManager.counter(), "d": obj });
    }

    removeDrawable(drawable) {
        this.drawables = this.drawables.filter(x => x != drawable);
    }

    clearDrawables() {
        for (let x of this.drawables) {
            x.destroy();
        }
        this.drawables = [];
        this.indices = [];
    }

    isBlank() {
        const ctx = this.canvas.getContext('2d');
        let topleft = ctx.getImageData(0,0,1,1).data;
        if (topleft[0] != 0 || topleft[1] != 0 || topleft[2] != 0 || topleft[3] != 255)
            return false;

        const pixelBuffer = new Uint32Array(
            ctx.getImageData(0, 0, this.canvas.width, this.canvas.height).data.buffer
        );

        return !pixelBuffer.some(color => color !== 0xff000000);
    }

    scale(diff, x = 0, y = 0) {
        this.stopAnimation();
        if (this.request_scale || this.contention > 0) {
            return;
        }
        this.contention++;
        this.request_scale = true;
        if(this.isBlank()) {
            this.renderer.bgcolor = 'black';
            this.renderer.zoom_to_view();
            diff = 0.01;
        }

        this.scale_origin.x = x;
        this.scale_origin.y = y;

        let sv = diff;
        let pt = this.svgPoint(this.scale_origin.x, this.scale_origin.y).matrixTransform(this.user_transform.inverse());
        this.user_transform = this.user_transform.translate(pt.x, pt.y);
        this.user_transform = this.user_transform.scale(sv, sv, 1, 0, 0, 0);
        this.scalef *= sv;
        this.user_transform = this.user_transform.translate(-pt.x, -pt.y);

        this.contention--;
    }

    // Sets the view to the square around the input rectangle
    set_view(rect) {
        this.stopAnimation();
        this.user_transform = this._svg.createSVGMatrix();
        let canvas_w = this.canvas.width;
        let canvas_h = this.canvas.height;
        if (canvas_w == 0 || canvas_h == 0)
            return;

        let scale = 1, tx = 0, ty = 0;
        if (rect.width > rect.height) {
            scale = canvas_w / rect.width;
            tx = -rect.x;
            ty = -rect.y - (rect.height / 2) + (canvas_h / scale / 2);

            // Now other dimension does not fit, scale it as well
            if (rect.height * scale > canvas_h) {
                scale = canvas_h / rect.height;
                tx = -rect.x - (rect.width / 2) + (canvas_w / scale / 2);
                ty = -rect.y;
            }
        } else {
            scale = canvas_h / rect.height;
            tx = -rect.x - (rect.width / 2) + (canvas_w / scale / 2);
            ty = -rect.y;

            // Now other dimension does not fit, scale it as well
            if (rect.width * scale > canvas_w) {
                scale = canvas_w / rect.width;
                tx = -rect.x;
                ty = -rect.y - (rect.height / 2) + (canvas_h / scale / 2);
            }
        }

        // Uniform scaling
        this.user_transform = this.user_transform.scale(scale, scale, 1, 0, 0, 0);
        this.user_transform = this.user_transform.translate(tx, ty);
        this.scale_origin = { x: 0, y: 0 };
        this.scalef = 1.0;
    }

    translate(x, y) {
        this.stopAnimation();
        this.user_transform = this.user_transform.translate(x / this.user_transform.a, y / this.user_transform.d);
    }

    /**
     * Move/translate an element in the graph by a change in x and y.
     * @param {*} el                Element to move
     * @param {*} old_mousepos      Old mouse position in canvas coordinates
     * @param {*} new_mousepos      New mouse position in canvas coordinates
     * @param {*} entire_graph      Reference to the entire graph
     * @param {*} sdfg_list         List of SDFGs and nested SDFGs
     * @param {*} state_parent_list List of parent elements to SDFG states
     */
    translate_element(el, old_mousepos, new_mousepos, entire_graph, sdfg_list,
        state_parent_list, drag_start) {
        this.stopAnimation();

        // Edges connected to the moving element
        let out_edges = [];
        let in_edges = [];

        // Find the parent graph in the list of available SDFGs
        let parent_graph = sdfg_list[el.sdfg.sdfg_list_id];
        let parent_element = null;

        if (entire_graph !== parent_graph && (el.data.state || el.data.type == 'InterstateEdge')) {
            // If the parent graph and the entire SDFG shown are not the same,
            // we're currently in a nested SDFG. If we're also moving a state,
            // this means that its parent element is found in the list of
            // parents to states (state_parent_list)
            parent_element = state_parent_list[el.sdfg.sdfg_list_id];
        } else if (el.parent_id !== null && parent_graph) {
            // If the parent_id isn't null and there is a parent graph, we can
            // look up the parent node via the element's parent_id
            parent_element = parent_graph.node(el.parent_id);
            // If our parent element is a state, we want the state's graph
            if (parent_element.data.state)
                parent_graph = parent_element.data.graph;
        }

        if (parent_graph && !(el instanceof Edge)) {
            // Find all the edges connected to the moving node
            parent_graph.outEdges(el.id).forEach(edge_id => {
                out_edges.push(parent_graph.edge(edge_id));
            });
            parent_graph.inEdges(el.id).forEach(edge_id => {
                in_edges.push(parent_graph.edge(edge_id));
            });
        }

        // Compute theoretical initial displacement/movement
        let dx = new_mousepos.x - old_mousepos.x;
        let dy = new_mousepos.y - old_mousepos.y;

        // If edge, find closest point to drag start position
        let pt = -1;
        if (el instanceof Edge) {
            // Find closest point to old mouse position
            if (drag_start.edge_point === undefined) {
                let dist = null;
                el.points.forEach((p, i) => {
                    // Only allow dragging if the memlet has more than two points
                    if (i == 0 || i == el.points.length - 1)
                        return;
                    let ddx = p.x - drag_start.cx;
                    let ddy = p.y - drag_start.cy;
                    let curdist = ddx*ddx + ddy*ddy;
                    if (dist === null || curdist < dist) {
                        dist = curdist;
                        pt = i;
                    }
                });
                drag_start.edge_point = pt;
            } else
                pt = drag_start.edge_point;
        }

        if (parent_element) {
            // Calculate the box to bind the element to. This is given by
            // the parent element, i.e. the element where out to-be-moved
            // element is contained within
            const parent_left_border =
                (parent_element.x - (parent_element.width / 2));
            const parent_right_border =
                parent_left_border + parent_element.width;
            const parent_top_border =
                (parent_element.y - (parent_element.height / 2));
            const parent_bottom_border =
                parent_top_border + parent_element.height;

            let el_h_margin = el.height / 2;
            let el_w_margin = el.width / 2;
            if (el instanceof Edge) {
                el_h_margin = el_w_margin = 0;
            }
            const min_x = parent_left_border + el_w_margin;
            const min_y = parent_top_border + el_h_margin;
            const max_x = parent_right_border - el_w_margin;
            const max_y = parent_bottom_border - el_h_margin;

            // Make sure we don't move our element outside its parent's
            // bounding box. If either the element or the mouse pointer are
            // outside the parent, we clamp movement in that direction
            if (el instanceof Edge) {
                if (pt > 0) {
                    let target_x = el.points[pt].x + dx;
                    let target_y = el.points[pt].y + dy;
                    if (target_x <= min_x ||
                        new_mousepos.x <= parent_left_border) {
                        dx = min_x - el.points[pt].x;
                    } else if (target_x >= max_x ||
                        new_mousepos.x >= parent_right_border) {
                        dx = max_x - el.points[pt].x;
                    }
                    if (target_y <= min_y ||
                        new_mousepos.y <= parent_top_border) {
                        dy = min_y - el.points[pt].y;
                    } else if (target_y >= max_y ||
                        new_mousepos.y >= parent_bottom_border) {
                        dy = max_y - el.points[pt].y;
                    }
                }
            } else {
                let target_x = el.x + dx;
                let target_y = el.y + dy;
                if (target_x <= min_x ||
                    new_mousepos.x <= parent_left_border) {
                    dx = min_x - el.x;
                } else if (target_x >= max_x ||
                    new_mousepos.x >= parent_right_border) {
                    dx = max_x - el.x;
                }
                if (target_y <= min_y ||
                    new_mousepos.y <= parent_top_border) {
                    dy = min_y - el.y;
                } else if (target_y >= max_y ||
                    new_mousepos.y >= parent_bottom_border) {
                    dy = max_y - el.y;
                }
            }
        }

        if (el instanceof Edge) {
            if (pt > 0) {
                // Move point
                el.points[pt].x += dx;
                el.points[pt].y += dy;

                // Move edge bounding box
                updateEdgeBoundingBox(el);
            }
            // The rest of the method doesn't apply to Edges
            return;
        }

        // Move a node together with its connectors if it has any
        function move_node_and_connectors(node) {
            node.x += dx;
            node.y += dy;
            if (node.data.node && node.data.node.type === 'NestedSDFG')
                translate_recursive(node.data.graph);
            if (node.in_connectors)
                node.in_connectors.forEach(c => {
                    c.x += dx;
                    c.y += dy;
                });
            if (node.out_connectors)
                node.out_connectors.forEach(c => {
                    c.x += dx;
                    c.y += dy;
                });
        }

        // Allow recursive translation of nested SDFGs
        function translate_recursive(ng) {
            ng.nodes().forEach(state_id => {
                const state = ng.node(state_id);
                state.x += dx;
                state.y += dy;
                const g = state.data.graph;
                if (g) {
                    g.nodes().forEach(node_id => {
                        const node = g.node(node_id);
                        move_node_and_connectors(node);
                    });

                    g.edges().forEach(edge_id => {
                        const edge = g.edge(edge_id);
                        edge.x += dx;
                        edge.y += dy;
                        edge.points.forEach(point => {
                            point.x += dx;
                            point.y += dy;
                        });
                        updateEdgeBoundingBox(edge);
                    });
                }
            });
            ng.edges().forEach(edge_id => {
                const edge = ng.edge(edge_id);
                edge.x += dx;
                edge.y += dy;
                edge.points.forEach(point => {
                    point.x += dx;
                    point.y += dy;
                });
                updateEdgeBoundingBox(edge);
            });
        }

        // Move the node
        move_node_and_connectors(el);

        if (el.data.state && !el.data.state.attributes.is_collapsed) {
            // We're moving a state, move all its contained elements
            const graph = el.data.graph;
            graph.nodes().forEach(node_id => {
                const node = graph.node(node_id);
                move_node_and_connectors(node);
            });

            // Drag all the edges along
            graph.edges().forEach(edge_id => {
                const edge = graph.edge(edge_id);
                edge.x += dx;
                edge.y += dy;
                edge.points.forEach(point => {
                    point.x += dx;
                    point.y += dy;
                });
                updateEdgeBoundingBox(edge);
            });
        }

        // Move the connected edges along with the element
        out_edges.forEach(edge => {
            const n = edge.points.length - 1;
            let moved = false;
            if (edge.src_connector !== null) {
                for (let i = 0; i < el.out_connectors.length; i++) {
                    if (el.out_connectors[i].data.name === edge.src_connector) {
                        edge.points[0] = dagre.util.intersectRect(el.out_connectors[i], edge.points[1]);
                        moved = true;
                        break;
                    }
                }
            }
            if (!moved) {
                edge.points[0].x += dx;
                edge.points[0].y += dy;
            }
            updateEdgeBoundingBox(edge);
        });
        in_edges.forEach(edge => {
            const n = edge.points.length - 1;
            let moved = false;
            if (edge.dst_connector !== null) {
                for (let i = 0; i < el.in_connectors.length; i++) {
                    if (el.in_connectors[i].data.name === edge.dst_connector) {
                        edge.points[n] = dagre.util.intersectRect(el.in_connectors[i], edge.points[n-1]);
                        moved = true;
                        break;
                    }
                }
            }
            if (!moved) {
                edge.points[n].x += dx;
                edge.points[n].y += dy;
            }
            updateEdgeBoundingBox(edge);
        });
    }

    mapPixelToCoordsX(xpos) {
        return this.svgPoint(xpos, 0).matrixTransform(this.user_transform.inverse()).x;
    }

    mapPixelToCoordsY(ypos) {
        return this.svgPoint(0, ypos).matrixTransform(this.user_transform.inverse()).y;
    }

    noJitter(x) {
        x = parseFloat(x.toFixed(3));
        x = Math.round(x * 100) / 100;
        return x;
    }

    points_per_pixel() {
        // Since we are using uniform scaling, (bottom-top)/height and
        // (right-left)/width should be equivalent
        let left = this.mapPixelToCoordsX(0);
        let right = this.mapPixelToCoordsX(this.canvas.width);
        return (right - left) / this.canvas.width;
    }

    draw(now = null) {
        if (this._destroying)
            return;

        let dt = now - this.prev_time;
        if (!now || !this.prev_time)
            dt = null;
        if (now)
            this.prev_time = now;

        if (this.contention > 0) return;
        this.contention += 1;
        let ctx = this.ctx;

        // Clear with default transform
        ctx.save();
        ctx.setTransform(1, 0, 0, 1, 0, 0);
        ctx.clearRect(0, 0, ctx.canvas.width, ctx.canvas.height);
        ctx.fillStyle = this.renderer.bgcolor;
        ctx.fillRect(0, 0, ctx.canvas.width, ctx.canvas.height);
        ctx.restore();

        if (this.request_scale && this.contention == 1) {
            // Reset the translation
            this.applyUserTransform();
            this.request_scale = false;
        }
        else
            this.applyUserTransform();

        this.renderer.draw(dt);
        this.contention -= 1;

        if (this.animating) {
            if (!this.animate_target)
                this.animating = false;
            this.draw_async();
        }
    }

    draw_async() {
        this.anim_id = window.requestAnimationFrame((now) => this.draw(now));
    }
}

function getQuadraticAngle(t, sx, sy, cp1x, cp1y, ex, ey) {
    let dx = 2 * (1 - t) * (cp1x - sx) + 2 * t * (ex - cp1x);
    let dy = 2 * (1 - t) * (cp1y - sy) + 2 * t * (ey - cp1y);
    return -Math.atan2(dx, dy) + 0.5 * Math.PI;
}

function calculateBoundingBox(g) {
    // iterate over all objects, calculate the size of the bounding box
    let bb = {};
    bb.width = 0;
    bb.height = 0;

    g.nodes().forEach(function (v) {
        let x = g.node(v).x + g.node(v).width / 2.0;
        let y = g.node(v).y + g.node(v).height / 2.0;
        if (x > bb.width) bb.width = x;
        if (y > bb.height) bb.height = y;
    });

    return bb;
}

function boundingBox(elements) {
    let bb = { x1: null, y1: null, x2: null, y2: null };

    elements.forEach(function (v) {
        let topleft = v.topleft();
        if (bb.x1 === null || topleft.x < bb.x1) bb.x1 = topleft.x;
        if (bb.y1 === null || topleft.y < bb.y1) bb.y1 = topleft.y;

        let x2 = v.x + v.width / 2.0;
        let y2 = v.y + v.height / 2.0;

        if (bb.x2 === null || x2 > bb.x2) bb.x2 = x2;
        if (bb.y2 === null || y2 > bb.y2) bb.y2 = y2;
    });

    return { x: bb.x1, y: bb.y1, width: bb.x2 - bb.x1, height: bb.y2 - bb.y1 };
}

function calculateEdgeBoundingBox(edge) {
    // iterate over all points, calculate the size of the bounding box
    let bb = {};
    bb.x1 = edge.points[0].x;
    bb.y1 = edge.points[0].y;
    bb.x2 = edge.points[0].x;
    bb.y2 = edge.points[0].y;

    edge.points.forEach(function (p) {
        bb.x1 = p.x < bb.x1 ? p.x : bb.x1;
        bb.y1 = p.y < bb.y1 ? p.y : bb.y1;
        bb.x2 = p.x > bb.x2 ? p.x : bb.x2;
        bb.y2 = p.y > bb.y2 ? p.y : bb.y2;
    });

    bb = {
        'x': bb.x1, 'y': bb.y1, 'width': (bb.x2 - bb.x1),
        'height': (bb.y2 - bb.y1)
    };
    if (bb.width <= 5) {
        bb.width = 10;
        bb.x -= 5;
    }
    if (bb.height <= 5) {
        bb.height = 10;
        bb.y -= 5;
    }
    return bb;
}

function updateEdgeBoundingBox(edge) {
    let bb = calculateEdgeBoundingBox(edge);
    edge.x = bb.x + bb.width/2;
    edge.y = bb.y + bb.height/2;
    edge.width = bb.width;
    edge.height = bb.height;
}

function calculateNodeSize(sdfg_state, node, ctx) {
    let labelsize = ctx.measureText(node.label).width;
    let inconnsize = 2 * LINEHEIGHT * Object.keys(node.attributes.layout.in_connectors).length - LINEHEIGHT;
    let outconnsize = 2 * LINEHEIGHT * Object.keys(node.attributes.layout.out_connectors).length - LINEHEIGHT;
    let maxwidth = Math.max(labelsize, inconnsize, outconnsize);
    let maxheight = 2 * LINEHEIGHT;
    maxheight += 4 * LINEHEIGHT;

    let size = { width: maxwidth, height: maxheight }

    // add something to the size based on the shape of the node
    if (node.type === "AccessNode") {
        size.height -= 4 * LINEHEIGHT;
        size.width += size.height;
    }
    else if (node.type.endsWith("Entry")) {
        size.width += 2.0 * size.height;
        size.height /= 1.75;
    }
    else if (node.type.endsWith("Exit")) {
        size.width += 2.0 * size.height;
        size.height /= 1.75;
    }
    else if (node.type === "Tasklet") {
        size.width += 2.0 * (size.height / 3.0);
        size.height /= 1.75;
    }
    else if (node.type === "LibraryNode") {
        size.width += 2.0 * (size.height / 3.0);
        size.height /= 1.75;
    }
    else if (node.type === "Reduce") {
        size.height -= 4 * LINEHEIGHT;
        size.width *= 2;
        size.height = size.width / 3.0;
    }
    else {
    }

    return size;
}

// Layout SDFG elements (states, nodes, scopes, nested SDFGs)
function relayout_sdfg(ctx, sdfg, sdfg_list, state_parent_list, omit_access_nodes) {
    let STATE_MARGIN = 4 * LINEHEIGHT;

    // Layout the SDFG as a dagre graph
    let g = new dagre.graphlib.Graph();
    g.setGraph({});
    g.setDefaultEdgeLabel(function (u, v) { return {}; });

    // layout each state to get its size
    sdfg.nodes.forEach((state) => {
        let stateinfo = {};

        stateinfo.label = state.id;
        let state_g = null;
        if (state.attributes.is_collapsed) {
            stateinfo.width = ctx.measureText(stateinfo.label).width;
            stateinfo.height = LINEHEIGHT;
        }
        else {
            state_g = relayout_state(ctx, state, sdfg, sdfg_list,
                state_parent_list, omit_access_nodes);
            stateinfo = calculateBoundingBox(state_g);
        }
        stateinfo.width += 2 * STATE_MARGIN;
        stateinfo.height += 2 * STATE_MARGIN;
        g.setNode(state.id, new State({
            state: state,
            layout: stateinfo,
            graph: state_g
        }, state.id, sdfg));
    });

    sdfg.edges.forEach((edge, id) => {
        g.setEdge(edge.src, edge.dst, new Edge(edge.attributes.data, id, sdfg));
    });

    dagre.layout(g);

    // Annotate the sdfg with its layout info
    sdfg.nodes.forEach(function (state) {
        let gnode = g.node(state.id);
        state.attributes.layout = {};
        state.attributes.layout.x = gnode.x;
        state.attributes.layout.y = gnode.y;
        state.attributes.layout.width = gnode.width;
        state.attributes.layout.height = gnode.height;
    });

    sdfg.edges.forEach(function (edge) {
        let gedge = g.edge(edge.src, edge.dst);
        let bb = calculateEdgeBoundingBox(gedge);
        // Convert from top-left to center
        bb.x += bb.width / 2.0;
        bb.y += bb.height / 2.0;

        gedge.x = bb.x;
        gedge.y = bb.y;
        gedge.width = bb.width;
        gedge.height = bb.height;
        edge.attributes.layout = {};
        edge.attributes.layout.width = bb.width;
        edge.attributes.layout.height = bb.height;
        edge.attributes.layout.x = bb.x;
        edge.attributes.layout.y = bb.y;
        edge.attributes.layout.points = gedge.points;
    });

    // Offset node and edge locations to be in state margins
    sdfg.nodes.forEach((s, sid) => {
        if (s.attributes.is_collapsed)
            return;

        let state = g.node(sid);
        let topleft = state.topleft();
        offset_state(s, state, {
            x: topleft.x + STATE_MARGIN,
            y: topleft.y + STATE_MARGIN
        });
    });

    let bb = calculateBoundingBox(g);
    g.width = bb.width;
    g.height = bb.height;

    // Add SDFG to global store
    sdfg_list[sdfg.sdfg_list_id] = g;

    return g;
}

function relayout_state(ctx, sdfg_state, sdfg, sdfg_list, state_parent_list, omit_access_nodes) {
    // layout the state as a dagre graph
    let g = new dagre.graphlib.Graph({ multigraph: true });

    // Set layout options and a simpler algorithm for large graphs
    let layout_options = {ranksep: 30};
    if (sdfg_state.nodes.length >= 1000)
        layout_options.ranker = 'longest-path';

    g.setGraph(layout_options);


    // Set an object for the graph label
    g.setDefaultEdgeLabel(function (u, v) { return {}; });

    // Add nodes to the graph. The first argument is the node id. The
    // second is metadata about the node (label, width, height),
    // which will be updated by dagre.layout (will add x,y).

    // Process nodes hierarchically
    let toplevel_nodes = sdfg_state.scope_dict[-1];
    if (toplevel_nodes === undefined)
        toplevel_nodes = Object.keys(sdfg_state.nodes);
    let drawn_nodes = new Set();
    let hidden_nodes = new Map();

    function layout_node(node) {
        if (omit_access_nodes && node.type == "AccessNode") {
            // add access node to hidden nodes; source and destinations will be set later
            hidden_nodes.set(node.id.toString(), {node: node, src: null, dsts: []});
            return;
        }
    
        let nested_g = null;
        node.attributes.layout = {};

        // Set connectors prior to computing node size
        node.attributes.layout.in_connectors = node.attributes.in_connectors;
        if ('is_collapsed' in node.attributes && node.attributes.is_collapsed && node.type !== "NestedSDFG")
            node.attributes.layout.out_connectors = find_exit_for_entry(sdfg_state.nodes, node).attributes.out_connectors;
        else
            node.attributes.layout.out_connectors = node.attributes.out_connectors;

        let nodesize = calculateNodeSize(sdfg_state, node, ctx);
        node.attributes.layout.width = nodesize.width;
        node.attributes.layout.height = nodesize.height;
        node.attributes.layout.label = node.label;

        // Recursively lay out nested SDFGs
        if (node.type === "NestedSDFG") {
            nested_g = relayout_sdfg(ctx, node.attributes.sdfg, sdfg_list, state_parent_list, omit_access_nodes);
            let sdfginfo = calculateBoundingBox(nested_g);
            node.attributes.layout.width = sdfginfo.width + 2 * LINEHEIGHT;
            node.attributes.layout.height = sdfginfo.height + 2 * LINEHEIGHT;
        }

        // Dynamically create node type
        let obj = new SDFGElements[node.type]({ node: node, graph: nested_g }, node.id, sdfg, sdfg_state.id);

        // If it's a nested SDFG, we need to record the node as all of its
        // state's parent node
        if (node.type === 'NestedSDFG')
            state_parent_list[node.attributes.sdfg.sdfg_list_id] = obj;

        // Add input connectors
        let i = 0;
        let conns;
        if (Array.isArray(node.attributes.layout.in_connectors))
            conns = node.attributes.layout.in_connectors;
        else
            conns = Object.keys(node.attributes.layout.in_connectors);
        for (let cname of conns) {
            let conn = new Connector({ name: cname }, i, sdfg, node.id);
            obj.in_connectors.push(conn);
            i += 1;
        }

        // Add output connectors -- if collapsed, uses exit node connectors
        i = 0;
        if (Array.isArray(node.attributes.layout.out_connectors))
            conns = node.attributes.layout.out_connectors;
        else
            conns = Object.keys(node.attributes.layout.out_connectors);
        for (let cname of conns) {
            let conn = new Connector({ name: cname }, i, sdfg, node.id);
            obj.out_connectors.push(conn);
            i += 1;
        }

        g.setNode(node.id, obj);
        drawn_nodes.add(node.id.toString());

        // Recursively draw nodes
        if (node.id in sdfg_state.scope_dict) {
            if (node.attributes.is_collapsed)
                return;
            sdfg_state.scope_dict[node.id].forEach(function (nodeid) {
                let node = sdfg_state.nodes[nodeid];
                layout_node(node);
            });
        }
    }


    toplevel_nodes.forEach(function (nodeid) {
        let node = sdfg_state.nodes[nodeid];
        layout_node(node);
    });

    // add info to calculate shortcut edges
    function add_edge_info_if_hidden(edge) {
        let hidden_src = hidden_nodes.get(edge.src);
        let hidden_dst = hidden_nodes.get(edge.dst);

        if (hidden_src && hidden_dst) {
            // if we have edges from an AccessNode to an AccessNode then just connect destinations
            hidden_src.dsts = hidden_dst.dsts;
            edge.attributes.data.attributes.shortcut = false;
        } else if (hidden_src) {
            // if edge starts at hidden node, then add it as destination
            hidden_src.dsts.push(edge);
            edge.attributes.data.attributes.shortcut = false;
            return true;
        } else if (hidden_dst) {
            // if edge ends at hidden node, then add it as source
            hidden_dst.src = edge;
            edge.attributes.data.attributes.shortcut = false;
            return true;
        }

        // if it is a shortcut edge, but we don't omit access nodes, then ignore this edge
        if (!omit_access_nodes && edge.attributes.data.attributes.shortcut) return true;
        
        return false;
    }

    sdfg_state.edges.forEach((edge, id) => {
        if (add_edge_info_if_hidden(edge)) return;
        edge = check_and_redirect_edge(edge, drawn_nodes, sdfg_state);
        if (!edge) return;
        let e = new Edge(edge.attributes.data, id, sdfg, sdfg_state.id);
        edge.attributes.data.edge = e;
        e.src_connector = edge.src_connector;
        e.dst_connector = edge.dst_connector;
        g.setEdge(edge.src, edge.dst, e, id);
    });

    hidden_nodes.forEach( hidden_node => {
        if (hidden_node.src) {
            hidden_node.dsts.forEach( e => {
                // create shortcut edge with new destination
                let tmp_edge = e.attributes.data.edge;
                e.attributes.data.edge = null;
                let shortcut_e = deepCopy(e);
                e.attributes.data.edge = tmp_edge;
                shortcut_e.src = hidden_node.src.src;
                shortcut_e.src_connector = hidden_node.src.src_connector;
                shortcut_e.dst_connector = e.dst_connector;
                // attribute that only shortcut edges have; if it is explicitly false, then edge is ignored in omit access node mode
                shortcut_e.attributes.data.attributes.shortcut = true;

                // draw the redirected edge
                let redirected_e = check_and_redirect_edge(shortcut_e, drawn_nodes, sdfg_state);
                if (!redirected_e) return;

                // abort if shortcut edge already exists
                let edges = g.outEdges(redirected_e.src);
                for (let oe of edges) {
                    if (oe.w == e.dst && sdfg_state.edges[oe.name].dst_connector == e.dst_connector) {
                        return;
                    }
                }

                // add shortcut edge (redirection is not done in this list)
                sdfg_state.edges.push(shortcut_e);

                // add redirected shortcut edge to graph
                let edge_id = sdfg_state.edges.length - 1;
                let shortcut_edge = new Edge(deepCopy(redirected_e.attributes.data), edge_id, sdfg, sdfg_state.id);
                shortcut_edge.src_connector = redirected_e.src_connector;
                shortcut_edge.dst_connector = redirected_e.dst_connector;
                shortcut_edge.data.attributes.shortcut = true;

                g.setEdge(redirected_e.src, redirected_e.dst, shortcut_edge, edge_id);
            });
        }
    });

    dagre.layout(g);


    // Layout connectors and nested SDFGs
    sdfg_state.nodes.forEach(function (node, id) {
        let gnode = g.node(id);
        if (!gnode || (omit_access_nodes && gnode instanceof AccessNode)) {
            // ignore nodes that should not be drawn
            return;
        }
        let topleft = gnode.topleft();

        // Offset nested SDFG
        if (node.type === "NestedSDFG") {

            offset_sdfg(node.attributes.sdfg, gnode.data.graph, {
                x: topleft.x + LINEHEIGHT,
                y: topleft.y + LINEHEIGHT
            });
        }
        // Connector management 
        let SPACING = LINEHEIGHT;
        let iconn_length = (LINEHEIGHT + SPACING) * Object.keys(node.attributes.layout.in_connectors).length - SPACING;
        let oconn_length = (LINEHEIGHT + SPACING) * Object.keys(node.attributes.layout.out_connectors).length - SPACING;
        let iconn_x = gnode.x - iconn_length / 2.0 + LINEHEIGHT / 2.0;
        let oconn_x = gnode.x - oconn_length / 2.0 + LINEHEIGHT / 2.0;

        for (let c of gnode.in_connectors) {
            c.width = LINEHEIGHT;
            c.height = LINEHEIGHT;
            c.x = iconn_x;
            iconn_x += LINEHEIGHT + SPACING;
            c.y = topleft.y;
        }
        for (let c of gnode.out_connectors) {
            c.width = LINEHEIGHT;
            c.height = LINEHEIGHT;
            c.x = oconn_x;
            oconn_x += LINEHEIGHT + SPACING;
            c.y = topleft.y + gnode.height;
        }
    });

    sdfg_state.edges.forEach(function (edge, id) {
        edge = check_and_redirect_edge(edge, drawn_nodes, sdfg_state);
        if (!edge) return;
        let gedge = g.edge(edge.src, edge.dst, id);
        if (!gedge || (omit_access_nodes && gedge.data.attributes.shortcut === false
                    || !omit_access_nodes && gedge.data.attributes.shortcut)) {
            // if access nodes omitted, don't draw non-shortcut edges and vice versa
            return;
        }

        // Reposition first and last points according to connectors
        let src_conn = null, dst_conn = null;
        if (edge.src_connector) {
            let src_node = g.node(edge.src);
            let cindex = -1;
            for (let i = 0; i < src_node.out_connectors.length; i++) {
                if (src_node.out_connectors[i].data.name == edge.src_connector) {
                    cindex = i;
                    break;
                }
            }
            if (cindex >= 0) {
                gedge.points[0].x = src_node.out_connectors[cindex].x;
                gedge.points[0].y = src_node.out_connectors[cindex].y;
                src_conn = src_node.out_connectors[cindex];
            }
        }
        if (edge.dst_connector) {
            let dst_node = g.node(edge.dst);
            let cindex = -1;
            for (let i = 0; i < dst_node.in_connectors.length; i++) {
                if (dst_node.in_connectors[i].data.name == edge.dst_connector) {
                    cindex = i;
                    break;
                }
            }
            if (cindex >= 0) {
                gedge.points[gedge.points.length - 1].x = dst_node.in_connectors[cindex].x;
                gedge.points[gedge.points.length - 1].y = dst_node.in_connectors[cindex].y;
                dst_conn = dst_node.in_connectors[cindex];
            }
        }

        let n = gedge.points.length - 1;
        if (src_conn !== null)
            gedge.points[0] = dagre.util.intersectRect(src_conn, gedge.points[n]);
        if (dst_conn !== null)
            gedge.points[n] = dagre.util.intersectRect(dst_conn, gedge.points[0]);

        if (gedge.points.length == 3 && gedge.points[0].x == gedge.points[n].x)
            gedge.points = [gedge.points[0], gedge.points[n]];

        let bb = calculateEdgeBoundingBox(gedge);
        // Convert from top-left to center
        bb.x += bb.width / 2.0;
        bb.y += bb.height / 2.0;

        edge.width = bb.width;
        edge.height = bb.height;
        edge.x = bb.x;
        edge.y = bb.y;
        gedge.width = bb.width;
        gedge.height = bb.height;
        gedge.x = bb.x;
        gedge.y = bb.y;
    });


    return g;
}

class SDFGRenderer {
    constructor(sdfg, container, on_mouse_event = null, user_transform = null,
                debug_draw = false, background = null) {
        // DIODE/SDFV-related fields
        this.sdfg = sdfg;
        this.sdfg_list = {};
        this.state_parent_list = {}; // List of all state's parent elements

        // Rendering-related fields
        this.container = container;
        this.ctx = null;
        this.canvas = null;
        this.last_visible_elements = null;
        this.last_hovered_elements = null;
        this.last_clicked_elements = null;
        this.last_dragged_element = null;
        this.tooltip = null;
        this.tooltip_container = null;

        // Toolbar-related fields
        this.menu = null;
        this.toolbar = null;
        this.movemode_btn = null;
        this.selectmode_btn = null;

        // Memlet-Tree related fields
        this.all_memlet_trees_sdfg = [];

        // View options
        this.inclusive_ranges = false;
        this.omit_access_nodes = false;

        // Mouse-related fields
        this.mouse_mode = 'pan'; // Mouse mode - pan, move, select
        this.box_select_rect = null;
        this.mousepos = null; // Last position of the mouse pointer (in canvas coordinates)
        this.realmousepos = null; // Last position of the mouse pointer (in pixel coordinates)
        this.dragging = false;
        this.drag_start = null; // Null if the mouse/touch is not activated
        this.drag_second_start = null; // Null if two touch points are not activated
        this.external_mouse_handler = on_mouse_event;

        // Selection related fields
        this.selected_elements = [];

        // Overlay fields
        this.overlay_manager = new OverlayManager(this);

        // Draw debug aids.
        this.debug_draw = debug_draw;

        this.init_elements(user_transform, background);

        this.all_memlet_trees_sdfg = memlet_tree_complete(this.sdfg);

        this.update_fast_memlet_lookup();
    }

    destroy() {
        try {
            if (this.menu)
                this.menu.destroy();
            this.canvas_manager.destroy();
            this.container.removeChild(this.canvas);
            this.container.removeChild(this.toolbar);
            this.container.removeChild(this.tooltip_container);
        } catch (ex) {
            // Do nothing
        }
    }

    view_settings() {
        return { inclusive_ranges: this.inclusive_ranges };
    }

    // Updates buttons based on cursor mode
    update_toggle_buttons() {
        // First clear out of all modes, then jump in to the correct mode.
        this.selectmode_btn.innerHTML =
            '<i class="material-icons">border_style</i>';
        this.selectmode_btn.title = 'Enter box select mode';
        this.movemode_btn.innerHTML =
            '<i class="material-icons">open_with</i>';
        this.movemode_btn.title = 'Enter object moving mode';
        this.canvas.style.cursor = 'default';
        this.interaction_info_box.style.display = 'none';
        this.interaction_info_text.innerHTML = '';

        switch (this.mouse_mode) {
            case 'move':
                this.interaction_info_box.style.display = 'block';
                this.movemode_btn.innerHTML =
                    '<i class="material-icons">done</i>';
                this.movemode_btn.title = 'Exit object moving mode';
                this.interaction_info_text.innerHTML = 'Middle Mouse: Pan view';
                break;
            case 'select':
                this.interaction_info_box.style.display = 'block';
                this.selectmode_btn.innerHTML =
                    '<i class="material-icons">done</i>';
                this.selectmode_btn.title = 'Exit box select mode';
                this.canvas.style.cursor = 'crosshair';
                this.interaction_info_text.innerHTML =
                    'Shift: Add to selection<br>' +
                    'Ctrl: Remove from selection<br>' +
                    'Middle Mouse: Pan view';
                break;
            case 'pan':
            default:
                break;
        }
    }

    // Initializes the DOM
    init_elements(user_transform, background) {

        this.canvas = document.createElement('canvas');
        this.canvas.classList.add('sdfg_canvas')
        if (background)
            this.canvas.style.backgroundColor = background;
        else
            this.canvas.style.backgroundColor = 'inherit';
        this.container.append(this.canvas);

        if (this.debug_draw) {
            this.dbg_info_box = document.createElement('div');
            this.dbg_info_box.style.position = 'absolute';
            this.dbg_info_box.style.bottom = '.5rem';
            this.dbg_info_box.style.right = '.5rem';
            this.dbg_info_box.style.backgroundColor = 'black';
            this.dbg_info_box.style.padding = '.3rem';
            this.dbg_mouse_coords = document.createElement('span');
            this.dbg_mouse_coords.style.color = 'white';
            this.dbg_mouse_coords.style.fontSize = '1rem';
            this.dbg_mouse_coords.innerText = 'x: N/A / y: N/A';
            this.dbg_info_box.appendChild(this.dbg_mouse_coords);
            this.container.appendChild(this.dbg_info_box);
        }

        // Add an info box for interaction hints to the bottom left of the
        // canvas.
        this.interaction_info_box = document.createElement('div');
        this.interaction_info_box.style.position = 'absolute';
        this.interaction_info_box.style.bottom = '.5rem',
        this.interaction_info_box.style.left = '.5rem',
        this.interaction_info_box.style.backgroundColor = 'rgba(0, 0, 0, 0.5)';
        this.interaction_info_box.style.borderRadius = '5px';
        this.interaction_info_box.style.padding = '.3rem';
        this.interaction_info_box.style.display = 'none';
        this.interaction_info_text = document.createElement('span');
        this.interaction_info_text.style.color = '#eeeeee';
        this.interaction_info_text.innerHTML = '';
        this.interaction_info_box.appendChild(this.interaction_info_text);
        this.container.appendChild(this.interaction_info_box);

        // Add buttons
        this.toolbar = document.createElement('div');
        this.toolbar.style = 'position:absolute; top:10px; left: 10px;';
        let d;

        let in_vscode = false;
        try {
            vscode;
            if (vscode)
                in_vscode = true;
        } catch (ex) { }

        // Menu bar
        try {
            ContextMenu;
            d = document.createElement('button');
            d.className = 'button';
            d.innerHTML = '<i class="material-icons">menu</i>';
            d.style = 'padding-bottom: 0px; user-select: none';
            let that = this;
            d.onclick = function () {
                if (that.menu && that.menu.visible()) {
                    that.menu.destroy();
                    return;
                }
                let rect = this.getBoundingClientRect();
                let cmenu = new ContextMenu();
                cmenu.addOption("Save view as PNG", x => that.save_as_png());
                if (that.has_pdf()) {
                    cmenu.addOption("Save view as PDF", x => that.save_as_pdf());
                    cmenu.addOption("Save all as PDF", x => that.save_as_pdf(true));
                }
                cmenu.addCheckableOption("Inclusive ranges", that.inclusive_ranges, (x, checked) => { that.inclusive_ranges = checked; });
                if (!in_vscode)
                    cmenu.addOption(
                        'Overlays',
                        () => {
                            if (that.overlays_menu && that.overlays_menu.visible()) {
                                that.overlays_menu.destroy();
                                return;
                            }
                            let rect = cmenu._cmenu_elem.getBoundingClientRect();
                            let overlays_cmenu = new ContextMenu();
                            overlays_cmenu.addCheckableOption(
                                'Memory volume analysis',
                                that.overlay_manager.memory_volume_overlay_active,
                                (x, checked) => {
                                    if (checked)
                                        that.overlay_manager.register_overlay(
                                            GenericSdfgOverlay.OVERLAY_TYPE.MEMORY_VOLUME
                                        );
                                    else
                                        that.overlay_manager.deregister_overlay(
                                            GenericSdfgOverlay.OVERLAY_TYPE.MEMORY_VOLUME
                                        );
                                    that.draw_async();
                                    if (in_vscode)
                                        refresh_analysis_pane();
                                }
                            );
                            that.overlays_menu = overlays_cmenu;
                            that.overlays_menu.show(rect.left, rect.top);
                        }
                    );
                cmenu.addCheckableOption("Hide Access Nodes", that.omit_access_nodes, (x, checked) => { that.omit_access_nodes = checked; that.relayout()});
                that.menu = cmenu;
                that.menu.show(rect.left, rect.bottom);
            };
            d.title = 'Menu';
            this.toolbar.appendChild(d);
        } catch (ex) { }

        // Zoom to fit
        d = document.createElement('button');
        d.className = 'button';
        d.innerHTML = '<i class="material-icons">filter_center_focus</i>';
        d.style = 'padding-bottom: 0px; user-select: none';
        d.onclick = () => this.zoom_to_view();
        d.title = 'Zoom to fit SDFG';
        this.toolbar.appendChild(d);

        // Collapse all
        d = document.createElement('button');
        d.className = 'button';
        d.innerHTML = '<i class="material-icons">unfold_less</i>';
        d.style = 'padding-bottom: 0px; user-select: none';
        d.onclick = () => this.collapse_all();
        d.title = 'Collapse all elements';
        this.toolbar.appendChild(d);

        // Expand all
        d = document.createElement('button');
        d.className = 'button';
        d.innerHTML = '<i class="material-icons">unfold_more</i>';
        d.style = 'padding-bottom: 0px; user-select: none';
        d.onclick = () => this.expand_all();
        d.title = 'Expand all elements';
        this.toolbar.appendChild(d);

        // Enter object moving mode
        let move_mode_btn = document.createElement('button');
        this.movemode_btn = move_mode_btn;
        move_mode_btn.className = 'button';
        move_mode_btn.innerHTML = '<i class="material-icons">open_with</i>';
        move_mode_btn.style = 'padding-bottom: 0px; user-select: none';
        move_mode_btn.onclick = () => {
            if (this.mouse_mode === 'move')
                this.mouse_mode = 'pan';
            else
                this.mouse_mode = 'move';
            this.update_toggle_buttons();
        };
        move_mode_btn.title = 'Enter object moving mode';
        this.toolbar.appendChild(move_mode_btn);

        // Enter box selection mode
        let box_select_btn = document.createElement('button');
        this.selectmode_btn = box_select_btn;
        box_select_btn.className = 'button';
        box_select_btn.innerHTML =
            '<i class="material-icons">border_style</i>';
        box_select_btn.style = 'padding-bottom: 0px; user-select: none';
        box_select_btn.onclick = () => {
            if (this.mouse_mode === 'select')
                this.mouse_mode = 'pan';
            else
                this.mouse_mode = 'select';
            this.update_toggle_buttons();
        };
        box_select_btn.title = 'Enter box select mode';
        this.toolbar.appendChild(box_select_btn);

        // Exit previewing mode
        if (in_vscode) {
            let exit_preview_btn = document.createElement('button');
            exit_preview_btn.id = 'exit-preview-button';
            exit_preview_btn.className = 'button hidden';
            exit_preview_btn.innerHTML = '<i class="material-icons">close</i>';
            exit_preview_btn.style = 'padding-bottom: 0px; user-select: none';
            exit_preview_btn.onclick = () => {
                exit_preview_btn.className = 'button hidden';
                window.viewing_history_state = false;
                if (vscode) {
                    vscode.postMessage({
                        type: 'sdfv.get_current_sdfg',
                        prevent_refreshes: true,
                    });
                    vscode.postMessage({
                        type: 'transformation_history.refresh',
                        reset_active: true,
                    });
                }
            };
            exit_preview_btn.title = 'Exit preview';
            this.toolbar.appendChild(exit_preview_btn);
        }

        this.container.append(this.toolbar);
        // End of buttons

        // Tooltip HTML container
        this.tooltip_container = document.createElement('div');
        this.tooltip_container.innerHTML = '';
        this.tooltip_container.className = 'sdfvtooltip';
        this.tooltip_container.onmouseover = () => this.tooltip_container.style.display = "none";
        this.container.appendChild(this.tooltip_container);

        // HTML container for error popovers with invalid SDFGs
        this.error_popover_container = document.createElement('div');
        this.error_popover_container.innerHTML = '';
        this.error_popover_container.className = 'invalid_popup';
        this.error_popover_text = document.createElement('div');
        let error_popover_dismiss = document.createElement('button');
        let that = this;
        error_popover_dismiss.onclick = () => {
            that.sdfg.error = undefined;
            that.error_popover_text.innerText = '';
            that.error_popover_container.style.display = 'none';
        };
        error_popover_dismiss.style.float = 'right';
        error_popover_dismiss.style.cursor = 'pointer';
        error_popover_dismiss.style.color = 'white';
        error_popover_dismiss.innerHTML = '<i class="material-icons">close</i>';
        this.error_popover_container.appendChild(error_popover_dismiss);
        this.error_popover_container.appendChild(this.error_popover_text);
        this.container.appendChild(this.error_popover_container);

        this.ctx = this.canvas.getContext("2d");

        // Translation/scaling management
        this.canvas_manager = new CanvasManager(this.ctx, this, this.canvas);
        if (user_transform !== null)
            this.canvas_manager.user_transform = user_transform;

        // Resize event for container
        let observer = new MutationObserver((mutations) => { this.onresize(); this.draw_async(); });
        observer.observe(this.container, { attributes: true });

        // Set inherited properties
        if (background)
            this.bgcolor = background;
        else
            this.bgcolor = window.getComputedStyle(this.canvas).backgroundColor;

        // Create the initial SDFG layout
        this.relayout();

        // Set mouse event handlers
        this.set_mouse_handlers();

        // Set initial zoom, if not already set
        if (user_transform === null)
            this.zoom_to_view();

        // Queue first render
        this.draw_async();
    }

    draw_async() {
        this.canvas_manager.draw_async();
    }

    set_sdfg(new_sdfg) {
        this.sdfg = new_sdfg;
        this.relayout();
        this.draw_async();
    }

    // Set mouse events (e.g., click, drag, zoom)
    set_mouse_handlers() {
        let canvas = this.canvas;
        let br = () => canvas.getBoundingClientRect();

        let comp_x = event => this.canvas_manager.mapPixelToCoordsX(event.clientX - br().left);
        let comp_y = event => this.canvas_manager.mapPixelToCoordsY(event.clientY - br().top);

        // Mouse handler event types
        for (let evtype of ['mousedown', 'mousemove', 'mouseup', 'touchstart', 'touchmove', 'touchend',
            'wheel', 'click', 'dblclick', 'contextmenu']) {
            canvas.addEventListener(evtype, x => {
                let cancelled = this.on_mouse_event(x, comp_x, comp_y, evtype);
                if (cancelled)
                    return;
                x.stopPropagation();
                x.preventDefault();
            });
        }
    }

    onresize() {
        // Set canvas size
        this.canvas.style.width = '99%';
        this.canvas.style.height = '99%';
        this.canvas.width = this.canvas.offsetWidth;
        this.canvas.height = this.canvas.offsetHeight;
    }

    // Update memlet tree collection for faster lookup
    update_fast_memlet_lookup() {
        this.all_memlet_trees = [];
        for (let tree of this.all_memlet_trees_sdfg) {
            let s = new Set();
            for (let edge of tree) {
                s.add(edge.attributes.data.edge);
            }
            this.all_memlet_trees.push(s);
        }
    }

    // Re-layout graph and nested graphs
    relayout() {
        this.sdfg_list = {};
        this.graph = relayout_sdfg(this.ctx, this.sdfg, this.sdfg_list,
            this.state_parent_list, this.omit_access_nodes);
        this.onresize();

        this.update_fast_memlet_lookup();

        // Make sure all visible overlays get recalculated if there are any.
        this.overlay_manager.refresh();

        // If we're in a VSCode context, we also want to refresh the outline.
        try {
            if (vscode)
                outline(this, this.graph);
<<<<<<< HEAD
        } catch (ex) { }
=======
        } catch (ex) {}
>>>>>>> b72fea0a

        return this.graph;
    }

    // Change translation and scale such that the chosen elements
    // (or entire graph if null) is in view
    zoom_to_view(elements = null) {
        if (!elements || elements.length == 0)
            elements = this.graph.nodes().map(x => this.graph.node(x));

        let bb = boundingBox(elements);
        this.canvas_manager.set_view(bb);

        this.draw_async();
    }

    collapse_all() {
        this.for_all_sdfg_elements((otype, odict, obj) => {
            if ('is_collapsed' in obj.attributes && !obj.type.endsWith('Exit'))
                obj.attributes.is_collapsed = true;
        });
        this.relayout();
        this.draw_async();
    }

    expand_all() {
        this.for_all_sdfg_elements((otype, odict, obj) => {
            if ('is_collapsed' in obj.attributes && !obj.type.endsWith('Exit'))
                obj.attributes.is_collapsed = false;
        });
        this.relayout();
        this.draw_async();
    }

    // Save functions
    save(filename, contents) {
        var link = document.createElement('a');
        link.setAttribute('download', filename);
        link.href = contents;
        document.body.appendChild(link);

        // wait for the link to be added to the document
        window.requestAnimationFrame(function () {
            var event = new MouseEvent('click');
            link.dispatchEvent(event);
            document.body.removeChild(link);
        });
    }

    save_as_png() {
        this.save('sdfg.png', this.canvas.toDataURL('image/png'));
    }

    has_pdf() {
        try {
            blobStream;
            canvas2pdf.PdfContext;
            return true;
        } catch (e) {
            return false;
        }
    }

    save_as_pdf(save_all = false) {
        let stream = blobStream();

        // Compute document size
        let curx = this.canvas_manager.mapPixelToCoordsX(0);
        let cury = this.canvas_manager.mapPixelToCoordsY(0);
        let size;
        if (save_all) {
            // Get size of entire graph
            let elements = this.graph.nodes().map(x => this.graph.node(x));
            let bb = boundingBox(elements);
            size = [bb.width, bb.height];
        } else {
            // Get size of current view
            let endx = this.canvas_manager.mapPixelToCoordsX(this.canvas.width);
            let endy = this.canvas_manager.mapPixelToCoordsY(this.canvas.height);
            let curw = endx - curx, curh = endy - cury;
            size = [curw, curh];
        }
        //

        let ctx = new canvas2pdf.PdfContext(stream, {
            size: size
        });
        let oldctx = this.ctx;
        this.ctx = ctx;
        this.ctx.lod = !save_all;
        this.ctx.pdf = true;
        // Center on saved region
        if (!save_all)
            this.ctx.translate(-curx, -cury);

        this.draw_async();

        ctx.stream.on('finish', () => {
            this.save('sdfg.pdf', ctx.stream.toBlobURL('application/pdf'));
            this.ctx = oldctx;
            this.draw_async();
        });
    }

    // Draw a debug grid on the canvas to indicate coordinates.
    debug_draw_grid(curx, cury, endx, endy, grid_width = 100) {
        var lim_x_min = Math.floor(curx / grid_width) * grid_width;
        var lim_x_max = Math.ceil(endx / grid_width) * grid_width;
        var lim_y_min = Math.floor(cury / grid_width) * grid_width;
        var lim_y_max = Math.ceil(endy / grid_width) * grid_width;
        for (var i = lim_x_min; i <= lim_x_max; i += grid_width) {
            this.ctx.moveTo(i, lim_y_min);
            this.ctx.lineTo(i, lim_y_max);
        }
        for (var i = lim_y_min; i <= lim_y_max; i += grid_width) {
            this.ctx.moveTo(lim_x_min, i);
            this.ctx.lineTo(lim_x_max, i);
        }
        this.ctx.strokeStyle = 'yellow';
        this.ctx.stroke();

        // Draw the zero-point.
        this.ctx.beginPath();
        this.ctx.arc(0, 0, 10, 0, 2 * Math.PI, false);
        this.ctx.fillStyle = 'red';
        this.ctx.fill();
        this.ctx.strokeStyle = 'red';
        this.ctx.stroke();
    }

    // Render SDFG
    draw(dt) {
        let ctx = this.ctx;
        let g = this.graph;
        let curx = this.canvas_manager.mapPixelToCoordsX(0);
        let cury = this.canvas_manager.mapPixelToCoordsY(0);
        let endx = this.canvas_manager.mapPixelToCoordsX(this.canvas.width);
        let endy = this.canvas_manager.mapPixelToCoordsY(this.canvas.height);
        let curw = endx - curx, curh = endy - cury;

        this.visible_rect = { x: curx, y: cury, w: curw, h: curh };

        this.on_pre_draw();

        draw_sdfg(this, ctx, g, this.mousepos, this.debug_draw);

        if (this.box_select_rect) {
            this.ctx.beginPath();
            let old_line_width = this.ctx.lineWidth;
            this.ctx.lineWidth = this.canvas_manager.points_per_pixel();
            this.ctx.strokeStyle = 'grey';
            this.ctx.rect(this.box_select_rect.x_start, this.box_select_rect.y_start,
                this.box_select_rect.x_end - this.box_select_rect.x_start,
                this.box_select_rect.y_end - this.box_select_rect.y_start);
            this.ctx.stroke();
            this.ctx.lineWidth = old_line_width;
        }

        if (this.debug_draw) {
            this.debug_draw_grid(curx, cury, endx, endy, 100);
            if (this.mousepos) {
                this.dbg_mouse_coords.innerText = 'x: ' + Math.floor(this.mousepos.x) +
                    ' / y: ' + Math.floor(this.mousepos.y);
            } else {
                this.dbg_mouse_coords.innerText = 'x: N/A / y: N/A';
            }
        }

        this.on_post_draw();
    }

    on_pre_draw() { }

    on_post_draw() {
        this.overlay_manager.draw();

        try {
            this.ctx.end();
        } catch (ex) { }

        if (this.tooltip) {
            let br = this.canvas.getBoundingClientRect();
            let pos = {
                x: this.realmousepos.x - br.x,
                y: this.realmousepos.y - br.y
            };

            // Clear style and contents
            this.tooltip_container.style = '';
            this.tooltip_container.innerHTML = '';
            this.tooltip_container.style.display = 'block';

            // Invoke custom container
            this.tooltip(this.tooltip_container);

            // Make visible near mouse pointer
            this.tooltip_container.style.top = pos.y + 'px';
            this.tooltip_container.style.left = (pos.x + 20) + 'px';
        } else {
            this.tooltip_container.style.display = 'none';
        }

        if (this.sdfg.error) {
            let error = this.sdfg.error;

            let type = '';
            let state_id = -1;
            let el_id = -1;
            if (error.isedge_id !== undefined) {
                type = 'isedge';
                el_id = error.isedge_id;
            } else if (error.state_id !== undefined) {
                state_id = error.state_id;
                if (error.node_id !== undefined) {
                    type = 'node';
                    el_id = error.node_id;
                } else if (error.edge_id !== undefined) {
                    type = 'edge';
                    el_id = error.edge_id;
                } else {
                    type = 'state';
                }
            } else {
                return;
            }
            let offending_element = find_graph_element(
                this.graph, type, error.sdfg_id, state_id, el_id
            );
            if (offending_element) {
                this.zoom_to_view([offending_element]);
                this.error_popover_container.style.display = 'block';
                this.error_popover_container.style.bottom = '5%';
                this.error_popover_container.style.left = '5%';
                this.error_popover_text.innerText = error.message;
            }
        } else {
            this.error_popover_container.style.display = 'none';
        }
    }

    visible_elements() {
        let curx = this.canvas_manager.mapPixelToCoordsX(0);
        let cury = this.canvas_manager.mapPixelToCoordsY(0);
        let endx = this.canvas_manager.mapPixelToCoordsX(this.canvas.width);
        let endy = this.canvas_manager.mapPixelToCoordsY(this.canvas.height);
        let curw = endx - curx;
        let curh = endy - cury;
        let elements = [];
        this.do_for_intersected_elements(curx, cury, curw, curh, (type, e, obj) => {
            let state_id = e.state ? Number(e.state) : -1;
            let el_type = 'other';
            if (type === 'nodes')
                el_type = 'node';
            else if (type === 'states')
                el_type = 'state';
            else if (type === 'edges')
                el_type = 'edge';
            else if (type === 'isedges')
                el_type = 'isedge';
            else if (type === 'connectors')
                el_type = 'connector';
            elements.push({
                type: el_type,
                sdfg_id: Number(e.sdfg_id),
                state_id: state_id,
                id: Number(e.id),
            });
        });
        return elements;
    }

    // Returns a dictionary of SDFG elements in a given rectangle. Used for
    // selection, rendering, localized transformations, etc.
    // The output is a dictionary of lists of dictionaries. The top-level keys are:
    // states, nodes, connectors, edges, isedges (interstate edges). For example:
    // {'states': [{sdfg: sdfg_name, state: 1}, ...], nodes: [sdfg: sdfg_name, state: 1, node: 5],
    //              edges: [], isedges: [], connectors: []}
    elements_in_rect(x, y, w, h) {
        let elements = {
            states: [], nodes: [], connectors: [],
            edges: [], isedges: []
        };
        this.do_for_intersected_elements(x, y, w, h, (type, e, obj) => {
            e.obj = obj;
            elements[type].push(e);
        });
        return elements;
    }

    do_for_intersected_elements(x, y, w, h, func) {
        // Traverse nested SDFGs recursively
        function traverse_recursive(g, sdfg_name, sdfg_id) {
            g.nodes().forEach(state_id => {
                let state = g.node(state_id);
                if (!state) return;

                if (state.intersect(x, y, w, h)) {
                    // States
                    func('states', { sdfg: sdfg_name, sdfg_id: sdfg_id, id: state_id }, state);

                    if (state.data.state.attributes.is_collapsed)
                        return;

                    let ng = state.data.graph;
                    if (!ng)
                        return;
                    ng.nodes().forEach(node_id => {
                        let node = ng.node(node_id);
                        if (node.intersect(x, y, w, h)) {
                            // Selected nodes
                            func('nodes', { sdfg: sdfg_name, sdfg_id: sdfg_id, state: state_id, id: node_id }, node);

                            // If nested SDFG, traverse recursively
                            if (node.data.node.type === "NestedSDFG")
                                traverse_recursive(node.data.graph,
                                    node.data.node.attributes.sdfg.attributes.name,
                                    node.data.node.attributes.sdfg.sdfg_list_id);
                        }
                        // Connectors
                        node.in_connectors.forEach((c, i) => {
                            if (c.intersect(x, y, w, h))
                                func('connectors', {
                                    sdfg: sdfg_name, sdfg_id: sdfg_id, state: state_id, node: node_id,
                                    connector: i, conntype: "in"
                                }, c);
                        });
                        node.out_connectors.forEach((c, i) => {
                            if (c.intersect(x, y, w, h))
                                func('connectors', {
                                    sdfg: sdfg_name, sdfg_id: sdfg_id, state: state_id, node: node_id,
                                    connector: i, conntype: "out"
                                }, c);
                        });
                    });

                    // Selected edges
                    ng.edges().forEach(edge_id => {
                        let edge = ng.edge(edge_id);
                        if (edge.intersect(x, y, w, h)) {
                            func('edges', { sdfg: sdfg_name, sdfg_id: sdfg_id, state: state_id, id: edge.id }, edge);
                        }
                    });
                }
            });

            // Selected inter-state edges
            g.edges().forEach(isedge_id => {
                let isedge = g.edge(isedge_id);
                if (isedge.intersect(x, y, w, h)) {
                    func('isedges', { sdfg: sdfg_name, sdfg_id: sdfg_id, id: isedge.id }, isedge);
                }
            });
        }

        // Start with top-level SDFG
        traverse_recursive(this.graph, this.sdfg.attributes.name,
            this.sdfg.sdfg_list_id);
    }

    for_all_sdfg_elements(func) {
        // Traverse nested SDFGs recursively
        function traverse_recursive(sdfg) {
            sdfg.nodes.forEach((state, state_id) => {
                // States
                func('states', { sdfg: sdfg, id: state_id }, state);

                state.nodes.forEach((node, node_id) => {
                    // Nodes
                    func('nodes', { sdfg: sdfg, state: state_id, id: node_id }, node);

                    // If nested SDFG, traverse recursively
                    if (node.type === "NestedSDFG")
                        traverse_recursive(node.attributes.sdfg);
                });

                // Edges
                state.edges.forEach((edge, edge_id) => {
                    func('edges', { sdfg: sdfg, state: state_id, id: edge_id }, edge);
                });
            });

            // Selected inter-state edges
            sdfg.edges.forEach((isedge, isedge_id) => {
                func('isedges', { sdfg: sdfg, id: isedge_id }, isedge);
            });
        }

        // Start with top-level SDFG
        traverse_recursive(this.sdfg);
    }

    for_all_elements(x, y, w, h, func) {
        // Traverse nested SDFGs recursively
        function traverse_recursive(g, sdfg_name) {
            g.nodes().forEach(state_id => {
                let state = g.node(state_id);
                if (!state) return;

                // States
                func('states', { sdfg: sdfg_name, id: state_id, graph: g }, state, state.intersect(x, y, w, h));

                if (state.data.state.attributes.is_collapsed)
                    return;

                let ng = state.data.graph;
                if (!ng)
                    return;
                ng.nodes().forEach(node_id => {
                    let node = ng.node(node_id);
                    // Selected nodes
                    func('nodes', { sdfg: sdfg_name, state: state_id, id: node_id, graph: ng }, node, node.intersect(x, y, w, h));

                    // If nested SDFG, traverse recursively
                    if (node.data.node.type === "NestedSDFG")
                        traverse_recursive(node.data.graph, node.data.node.attributes.sdfg.attributes.name);

                    // Connectors
                    node.in_connectors.forEach((c, i) => {
                        func('connectors', {
                            sdfg: sdfg_name, state: state_id, node: node_id,
                            connector: i, conntype: "in", graph: ng
                        }, c, c.intersect(x, y, w, h));
                    });
                    node.out_connectors.forEach((c, i) => {
                        func('connectors', {
                            sdfg: sdfg_name, state: state_id, node: node_id,
                            connector: i, conntype: "out", graph: ng
                        }, c, c.intersect(x, y, w, h));
                    });
                });

                // Selected edges
                ng.edges().forEach(edge_id => {
                    let edge = ng.edge(edge_id);
                    func('edges', { sdfg: sdfg_name, state: state_id, id: edge.id, graph: ng }, edge, edge.intersect(x, y, w, h));
                });
            });

            // Selected inter-state edges
            g.edges().forEach(isedge_id => {
                let isedge = g.edge(isedge_id);
                func('isedges', { sdfg: sdfg_name, id: isedge.id, graph: g }, isedge, isedge.intersect(x, y, w, h));
            });
        }

        // Start with top-level SDFG
        traverse_recursive(this.graph, this.sdfg.attributes.name);
    }

    get_nested_memlet_tree(edge) {
        for (const tree of this.all_memlet_trees)
            if (tree.has(edge))
                return tree;
        return [];
    }

    find_elements_under_cursor(mouse_pos_x, mouse_pos_y) {
        // Find all elements under the cursor.
        const elements = this.elements_in_rect(mouse_pos_x, mouse_pos_y, 0, 0);
        const clicked_states = elements.states;
        const clicked_nodes = elements.nodes;
        const clicked_edges = elements.edges;
        const clicked_interstate_edges = elements.isedges;
        const clicked_connectors = elements.connectors;
        const total_elements =
            clicked_states.length + clicked_nodes.length +
            clicked_edges.length + clicked_interstate_edges.length +
            clicked_connectors.length;
        let foreground_elem = null, foreground_surface = -1;

        // Find the top-most element under the mouse cursor (i.e. the one with
        // the smallest dimensions).
        const categories = [
            clicked_states,
            clicked_interstate_edges,
            clicked_nodes,
            clicked_edges
        ];
        for (const category of categories) {
            for (let i = 0; i < category.length; i++) {
                const s = category[i].obj.width * category[i].obj.height;
                if (foreground_surface < 0 || s < foreground_surface) {
                    foreground_surface = s;
                    foreground_elem = category[i].obj;
                }
            }
        }

        return {
            total_elements,
            elements,
            foreground_elem,
        };
    }

    on_mouse_event(event, comp_x_func, comp_y_func, evtype = "other") {
        let dirty = false; // Whether to redraw at the end
        // Whether the set of visible or selected elements changed
        let element_focus_changed = false;

        if (evtype === "mousedown" || evtype === "touchstart") {
            this.drag_start = event;
        } else if (evtype === "mouseup") {
            this.drag_start = null;
            this.last_dragged_element = null;
        } else if (evtype === "touchend") {
            if (event.touches.length == 0)
                this.drag_start = null;
            else
                this.drag_start = event;
        } else if (evtype === "mousemove") {
            // Calculate the change in mouse position in canvas coordinates
            let old_mousepos = this.mousepos;
            this.mousepos = { x: comp_x_func(event), y: comp_y_func(event) };
            this.realmousepos = { x: event.clientX, y: event.clientY };

            // Only accept the primary mouse button as dragging source
            if (this.drag_start && event.buttons & 1) {
                this.dragging = true;

                if (this.mouse_mode === 'move') {
                    if (this.last_dragged_element) {
                        this.canvas.style.cursor = 'grabbing';
                        this.drag_start.cx = comp_x_func(this.drag_start);
                        this.drag_start.cy = comp_y_func(this.drag_start);
                        this.canvas_manager.translate_element(
                            this.last_dragged_element,
                            old_mousepos, this.mousepos,
                            this.graph, this.sdfg_list, this.state_parent_list,
                            this.drag_start
                        );
                        dirty = true;
                        this.draw_async();
                        return false;
                    } else {
                        const mouse_elements = this.find_elements_under_cursor(
                            this.mousepos.x, this.mousepos.y
                        );
                        if (mouse_elements.foreground_elem) {
                            this.last_dragged_element =
                                mouse_elements.foreground_elem;
                            this.canvas.style.cursor = 'grabbing';
                            return false;
                        }
                        return true;
                    }
                } else if (this.mouse_mode === 'select') {
                    this.box_select_rect = {
                        x_start: comp_x_func(this.drag_start),
                        y_start: comp_y_func(this.drag_start),
                        x_end: this.mousepos.x,
                        y_end: this.mousepos.y,
                    };

                    // Mark for redraw
                    dirty = true;
                } else {
                    this.canvas_manager.translate(event.movementX,
                        event.movementY);

                    // Mark for redraw
                    dirty = true;
                }
            } else if (this.drag_start && event.buttons & 4) {
                // Pan the view with the middle mouse button
                this.dragging = true;
                this.canvas_manager.translate(event.movementX, event.movementY);
                dirty = true;
                element_focus_changed = true;
            } else {
                this.drag_start = null;
                this.last_dragged_element = null;
                if (event.buttons & 1 || event.buttons & 4)
                    return true; // Don't stop propagation
            }
        } else if (evtype === "touchmove") {
            if (this.drag_start.touches.length != event.touches.length) {
                // Different number of touches, ignore and reset drag_start
                this.drag_start = event;
            } else if (event.touches.length == 1) { // Move/drag
                this.canvas_manager.translate(event.touches[0].clientX - this.drag_start.touches[0].clientX,
                    event.touches[0].clientY - this.drag_start.touches[0].clientY);
                this.drag_start = event;

                // Mark for redraw
                dirty = true;
                this.draw_async();
                return false;
            } else if (event.touches.length == 2) {
                // Find relative distance between two touches before and after.
                // Then, center and zoom to their midpoint.
                let touch1 = this.drag_start.touches[0];
                let touch2 = this.drag_start.touches[1];
                let x1 = touch1.clientX, x2 = touch2.clientX;
                let y1 = touch1.clientY, y2 = touch2.clientY;
                let oldCenter = [(x1 + x2) / 2.0, (y1 + y2) / 2.0];
                let initialDistance = Math.sqrt((x1 - x2) ** 2 + (y1 - y2) ** 2);
                x1 = event.touches[0].clientX; x2 = event.touches[1].clientX;
                y1 = event.touches[0].clientY; y2 = event.touches[1].clientY;
                let currentDistance = Math.sqrt((x1 - x2) ** 2 + (y1 - y2) ** 2);
                let newCenter = [(x1 + x2) / 2.0, (y1 + y2) / 2.0];

                // First, translate according to movement of center point
                this.canvas_manager.translate(newCenter[0] - oldCenter[0],
                    newCenter[1] - oldCenter[1]);
                // Then scale
                this.canvas_manager.scale(currentDistance / initialDistance,
                    newCenter[0], newCenter[1]);

                this.drag_start = event;

                // Mark for redraw
                dirty = true;
                this.draw_async();
                return false;
            }
        } else if (evtype === "wheel") {
            // Get physical x,y coordinates (rather than canvas coordinates)
            let br = this.canvas.getBoundingClientRect();
            let x = event.clientX - br.x;
            let y = event.clientY - br.y;
            this.canvas_manager.scale(event.deltaY > 0 ? 0.9 : 1.1, x, y);
            dirty = true;
            element_focus_changed = true;
        }
        // End of mouse-move/touch-based events


        if (!this.mousepos)
            return true;

        // Find elements under cursor
        const elements_under_cursor = this.find_elements_under_cursor(
            this.mousepos.x, this.mousepos.y
        );
        let elements = elements_under_cursor.elements;
        let total_elements = elements_under_cursor.total_elements;
        let foreground_elem = elements_under_cursor.foreground_elem;

        // Change mouse cursor accordingly
        if (this.mouse_mode === 'select') {
            this.canvas.style.cursor = 'crosshair';
        } else if (total_elements > 0) {
            if (this.mouse_mode === 'move' && this.drag_start) {
                this.canvas.style.cursor = 'grabbing';
            } else if (this.mouse_mode === 'move') {
                this.canvas.style.cursor = 'grab';
            } else {
                // Hovering over an element while not in any specific mode.
                if ((foreground_elem.data.state &&
                     foreground_elem.data.state.attributes.is_collapsed) ||
                    (foreground_elem.data.node &&
                     foreground_elem.data.node.attributes.is_collapsed)) {
                    // This is a collapsed node or state, show with the cursor
                    // shape that this can be expanded.
                    this.canvas.style.cursor = 'alias';
                } else {
                    this.canvas.style.cursor = 'pointer';
                }
            }
        } else {
            this.canvas.style.cursor = 'auto';
        }

        this.tooltip = null;
        this.last_hovered_elements = elements;

        // De-highlight all elements.
        this.for_all_elements(this.mousepos.x, this.mousepos.y, 0, 0, (type, e, obj, intersected) => {
            obj.hovered = false;
            obj.highlighted = false;
        });
        // Mark hovered and highlighted elements.
        this.for_all_elements(this.mousepos.x, this.mousepos.y, 0, 0, (type, e, obj, intersected) => {
            // Highlight all edges of the memlet tree
            if (intersected && obj instanceof Edge && obj.parent_id != null) {
                let tree = this.get_nested_memlet_tree(obj);
                tree.forEach(te => {
                    if (te != obj) {
                        te.highlighted = true;
                    }
                });
            }

            // Highlight all access nodes with the same name in the same nested sdfg
            if (intersected && obj instanceof AccessNode) {
                traverse_sdfg_scopes(this.sdfg_list[obj.sdfg.sdfg_list_id], (node) => {
                    // If node is a state, then visit sub-scope
                    if (node instanceof State) {
                        return true;
                    }
                    if (node instanceof AccessNode && node.data.node.label === obj.data.node.label) {
                        node.highlighted = true;
                    }
                    // No need to visit sub-scope
                    return false;
                });
            }

            // Highlight all access nodes with the same name as the hovered connector in the nested sdfg
            if (intersected && obj instanceof Connector) {
                let nested_graph = e.graph.node(obj.parent_id).data.graph;
                if (nested_graph) {
                    traverse_sdfg_scopes(nested_graph, (node) => {
                        // If node is a state, then visit sub-scope
                        if (node instanceof State) {
                            return true;
                        }
                        if (node instanceof AccessNode && node.data.node.label === obj.label()) {
                            node.highlighted = true;
                        }
                        // No need to visit sub-scope
                        return false;
                    });
                }
            }

            if (intersected)
                obj.hovered = true;
        });



        if (evtype === "mousemove") {
            // TODO: Draw only if elements have changed
            dirty = true;
        }

        if (evtype === "dblclick") {
            let sdfg = (foreground_elem ? foreground_elem.sdfg : null);
            let sdfg_elem = null;
            if (foreground_elem instanceof State)
                sdfg_elem = foreground_elem.data.state;
            else if (foreground_elem instanceof Node) {
                sdfg_elem = foreground_elem.data.node;

                // If a scope exit node, use entry instead
                if (sdfg_elem.type.endsWith("Exit"))
                    sdfg_elem = sdfg.nodes[foreground_elem.parent_id].nodes[sdfg_elem.scope_entry];
            } else
                sdfg_elem = null;

            // Toggle collapsed state
            if (sdfg_elem && 'is_collapsed' in sdfg_elem.attributes) {
                sdfg_elem.attributes.is_collapsed = !sdfg_elem.attributes.is_collapsed;

                // Re-layout SDFG
                this.relayout();
                dirty = true;
                element_focus_changed = true;
            }
        }

        let ends_drag = false;
        if (evtype === 'click') {
            if (this.dragging) {
                // This click ends a drag.
                this.dragging = false;
                ends_drag = true;

                element_focus_changed = true;

                if (this.box_select_rect) {
                    let elements_in_selection = [];
                    let start_x = Math.min(this.box_select_rect.x_start,
                        this.box_select_rect.x_end);
                    let end_x = Math.max(this.box_select_rect.x_start,
                        this.box_select_rect.x_end);
                    let start_y = Math.min(this.box_select_rect.y_start,
                        this.box_select_rect.y_end);
                    let end_y = Math.max(this.box_select_rect.y_start,
                        this.box_select_rect.y_end);
                    let w = end_x - start_x;
                    let h = end_y - start_y;
                    this.do_for_intersected_elements(start_x, start_y, w, h,
                        (type, e, obj) => {
                            if (obj.contained_in(start_x, start_y, w, h))
                                elements_in_selection.push(obj);
                        });
                    if (event.shiftKey) {
                        elements_in_selection.forEach((el) => {
                            if (!this.selected_elements.includes(el))
                                this.selected_elements.push(el);
                        });
                    } else if (event.ctrlKey) {
                        elements_in_selection.forEach((el) => {
                            if (this.selected_elements.includes(el)) {
                                this.selected_elements =
                                    this.selected_elements.filter((val) => {
                                        val.selected = false;
                                        return val !== el;
                                    });
                            }
                        });
                    } else {
                        this.selected_elements.forEach((el) => {
                            el.selected = false;
                        });
                        this.selected_elements = elements_in_selection;
                    }
                    this.box_select_rect = null;
                    dirty = true;
                    element_focus_changed = true;
                }
            } else {
                if (foreground_elem) {
                    if (event.ctrlKey) {
                        // Ctrl + click on an object, add it, or remove it from
                        // the selection if it was previously in it.
                        if (this.selected_elements.includes(foreground_elem)) {
                            foreground_elem.selected = false;
                            this.selected_elements =
                                this.selected_elements.filter((el) => {
                                    return el !== foreground_elem;
                                });
                        } else {
                            this.selected_elements.push(foreground_elem);
                        }
                    } else if (event.shiftKey) {
                        // TODO: Implement shift-clicks for path selection.
                    } else {
                        // Clicked an element, select it and nothing else.
                        this.selected_elements.forEach((el) => {
                            el.selected = false;
                        });
                        this.selected_elements = [foreground_elem];
                    }
                } else {
                    // Clicked nothing, clear the selection.
                    this.selected_elements.forEach((el) => {
                        el.selected = false;
                    });
                    this.selected_elements = [];
                }
                dirty = true;
                element_focus_changed = true;
            }
        }
        this.selected_elements.forEach((el) => {
            el.selected = true;
        });

        let mouse_x = comp_x_func(event);
        let mouse_y = comp_y_func(event);
        if (this.external_mouse_handler)
            dirty |= this.external_mouse_handler(evtype, event, { x: mouse_x, y: mouse_y }, elements,
                this, this.selected_elements, ends_drag);

        dirty |= this.overlay_manager.on_mouse_event(
            evtype,
            event,
            { x: mouse_x, y: mouse_y },
            elements,
            foreground_elem,
            ends_drag
        );

        if (dirty) {
            this.draw_async();
        }

        if (element_focus_changed) {
            // If a listener in VSCode is present, update it about the new
            // viewport and tell it to re-sort the shown transformations.
            try {
                if (vscode)
                    sort_transformations(refresh_transformation_list);
            } catch (ex) {
                // Do nothing
            }
        }

        return false;
    }
}

/**
 * Create a DOM element with an optional given ID and class list.
 *
 * If a parent is provided, the element is automatically added as a child.
 *
 * @param {*} type      Element tag (div, span, etc.)
 * @param {*} id        Optional element id
 * @param {*} classList Optional array of class names
 * @param {*} parent    Optional parent element
 *
 * @returns             The created DOM element
 */
function createElement(type, id='', classList=[], parent=undefined) {
    let element = document.createElement(type);
    if (id !== '')
        element.id = id;
    if (classList !== [])
        classList.forEach(class_name => {
            if (!element.classList.contains(class_name))
                element.classList.add(class_name);
        });
    if (parent)
        parent.appendChild(element);
    return element;
}

window.SDFGRenderer = SDFGRenderer;<|MERGE_RESOLUTION|>--- conflicted
+++ resolved
@@ -1513,11 +1513,7 @@
         try {
             if (vscode)
                 outline(this, this.graph);
-<<<<<<< HEAD
         } catch (ex) { }
-=======
-        } catch (ex) {}
->>>>>>> b72fea0a
 
         return this.graph;
     }
